/*
 * Copyright Amazon.com, Inc. or its affiliates. All Rights Reserved.
 * SPDX-License-Identifier: Apache-2.0.
 */

//! Default connectors based on what TLS features are active. Also contains HTTP-related abstractions
//! that enable passing HTTP connectors around.

use crate::erase::DynConnector;

use aws_smithy_async::rt::sleep::AsyncSleep;
<<<<<<< HEAD
use aws_smithy_types::box_error::BoxError;
use http::version::Version as HttpVersion;

use std::error::Error;
use std::fmt::{Display, Formatter};
use std::time::Duration;
=======
use aws_smithy_types::timeout;
>>>>>>> 107194f1
use std::{fmt::Debug, sync::Arc};

/// Type alias for a Connector factory function.
pub type MakeConnectorFn = dyn Fn(&MakeConnectorSettings, Option<Arc<dyn AsyncSleep>>) -> Result<DynConnector, BoxError>
    + Send
    + Sync;

/// Enum for describing the two "kinds" of HTTP Connectors in smithy-rs.
#[derive(Clone)]
pub enum HttpConnector {
    /// A `DynConnector` to be used for all requests.
    Prebuilt(Option<DynConnector>),
    /// A factory function that will be used to create new `DynConnector`s whenever one is needed.
    ConnectorFn(Arc<MakeConnectorFn>),
}

impl Debug for HttpConnector {
    fn fmt(&self, f: &mut std::fmt::Formatter<'_>) -> std::fmt::Result {
        match self {
            Self::Prebuilt(Some(connector)) => {
                write!(f, "Prebuilt({:?})", connector)
            }
            Self::Prebuilt(None) => {
                write!(f, "Prebuilt(None)")
            }
            Self::ConnectorFn(_) => {
                write!(f, "ConnectorFn(<function pointer>)")
            }
        }
    }
}

impl HttpConnector {
    /// If `HttpConnector` is `Prebuilt`, return a clone of that connector.
    ///
    /// **NOTE:** `Prebuilt` connections won't respect `HttpSetting` and, as such, are only really
    /// useful for testing. **Avoid using them** unless you don't care about configuring retry
    /// behavior, timeouts etc.
    ///
    /// If `HttpConnector` is `ConnectorFn`, generate a new connector from settings and return it.
    pub fn load(
        &self,
        settings: &MakeConnectorSettings,
        sleep: Option<Arc<dyn AsyncSleep>>,
    ) -> Result<DynConnector, Box<dyn Error + Send + Sync>> {
        match self {
            HttpConnector::Prebuilt(Some(conn)) => Ok(conn.clone()),
            HttpConnector::Prebuilt(None) => todo!("What's the use case for this?"),
            HttpConnector::ConnectorFn(func) => func(settings, sleep),
        }
    }

    pub fn try_default() -> Result<Self, HttpConnectorError> {
        if cfg!(feature = rustls) {
            todo!("How do I actually create this?");
            // Ok(HttpConnector::ConnectorFn(Arc::new(
            //     |settings: &MakeConnectorSettings, sleep_impl: Option<Arc<dyn AsyncSleep>>| {
            //         Ok(DynConnector::new(crate::conns::https()))
            //     },
            // )))
        } else {
            Err(HttpConnectorError::NoAvailableDefault)
        }
    }
}

#[non_exhaustive]
#[derive(Debug)]
pub enum HttpConnectorError {
    NoAvailableDefault,
    NoConnectorDefined,
}

impl Display for HttpConnectorError {
    fn fmt(&self, f: &mut Formatter<'_>) -> std::fmt::Result {
        match self {
            HttpConnectorError::NoAvailableDefault => {
                // TODO Update this error message with a link to an example demonstrating how to fix it
                write!(
                    f,
                    "When default features are disabled, an HttpConnector must be set manually."
                )
            }
        }
    }
}

impl std::error::Error for HttpConnectorError {}

/// HttpSettings for HTTP Connectors
#[non_exhaustive]
<<<<<<< HEAD
#[derive(Default, Debug, Clone, Hash, Eq, PartialEq)]
pub struct MakeConnectorSettings {
    /// Set a timeout for reading a stream of bytes
    pub read_timeout: Option<Duration>,
    /// Set a timeout for the connection phase of an HTTP request
    pub connect_timeout: Option<Duration>,
}

impl MakeConnectorSettings {
    /// Set the read timeout
    pub fn with_read_timeout(mut self, read_timeout: Option<Duration>) -> Self {
        self.read_timeout = read_timeout;
        self
    }

    /// Set the connect timeout
    pub fn with_connect_timeout(mut self, connect_timeout: Option<Duration>) -> Self {
        self.connect_timeout = connect_timeout;
=======
#[derive(Default, Debug)]
pub struct HttpSettings {
    /// Timeout configuration used when making HTTP connections
    pub http_timeout_config: timeout::Http,
    /// Timeout configuration used when creating TCP connections
    pub tcp_timeout_config: timeout::Tcp,
}

impl HttpSettings {
    /// Set the HTTP timeouts to be used when making HTTP connections
    pub fn with_http_timeout_config(mut self, http_timeout_config: timeout::Http) -> Self {
        self.http_timeout_config = http_timeout_config;
        self
    }

    /// Set the TCP timeouts to be used when creating TCP connections
    pub fn with_tcp_timeout_config(mut self, tcp_timeout_config: timeout::Tcp) -> Self {
        self.tcp_timeout_config = tcp_timeout_config;
>>>>>>> 107194f1
        self
    }
}

/// A hashable struct used to key into a hashmap storing different HTTP Clients
#[derive(Debug, Hash, Eq, PartialEq)]
pub struct ConnectorKey {
    /// The HTTP-related settings that were used to create the client that this key points to
    pub make_connector_settings: MakeConnectorSettings,
    /// The desired HTTP version that was uset to create the client that this key points to
    pub http_version: HttpVersion,
}

/// A list of supported or desired HttpVersions. Typically use when requesting an HTTP Client from a
/// client cache.
pub type HttpVersionList = Vec<HttpVersion>;

// // The referenced version of ConnectorKey
// // TODO I'm not sure how to make these lifetimes work yet
// struct HttpRequirements<'a> {
//     http_settings: Cow<'a, HttpSettings>,
//     http_version: HttpVersion,
// }
//
// impl<'a> HttpRequirements<'a> {
//     // Needed for converting a borrowed HttpRequirements into an owned cache key for cache population
//     pub fn into_owned(self) -> HttpRequirements<'static> {
//         Self {
//             http_settings: Cow::Owned(self.http_settings.into_owned()),
//             http_version: self.http_version,
//         }
//     }
// }<|MERGE_RESOLUTION|>--- conflicted
+++ resolved
@@ -9,16 +9,13 @@
 use crate::erase::DynConnector;
 
 use aws_smithy_async::rt::sleep::AsyncSleep;
-<<<<<<< HEAD
 use aws_smithy_types::box_error::BoxError;
+use aws_smithy_types::timeout;
 use http::version::Version as HttpVersion;
 
 use std::error::Error;
 use std::fmt::{Display, Formatter};
 use std::time::Duration;
-=======
-use aws_smithy_types::timeout;
->>>>>>> 107194f1
 use std::{fmt::Debug, sync::Arc};
 
 /// Type alias for a Connector factory function.
@@ -110,35 +107,15 @@
 
 /// HttpSettings for HTTP Connectors
 #[non_exhaustive]
-<<<<<<< HEAD
 #[derive(Default, Debug, Clone, Hash, Eq, PartialEq)]
 pub struct MakeConnectorSettings {
-    /// Set a timeout for reading a stream of bytes
-    pub read_timeout: Option<Duration>,
-    /// Set a timeout for the connection phase of an HTTP request
-    pub connect_timeout: Option<Duration>,
-}
-
-impl MakeConnectorSettings {
-    /// Set the read timeout
-    pub fn with_read_timeout(mut self, read_timeout: Option<Duration>) -> Self {
-        self.read_timeout = read_timeout;
-        self
-    }
-
-    /// Set the connect timeout
-    pub fn with_connect_timeout(mut self, connect_timeout: Option<Duration>) -> Self {
-        self.connect_timeout = connect_timeout;
-=======
-#[derive(Default, Debug)]
-pub struct HttpSettings {
     /// Timeout configuration used when making HTTP connections
     pub http_timeout_config: timeout::Http,
     /// Timeout configuration used when creating TCP connections
     pub tcp_timeout_config: timeout::Tcp,
 }
 
-impl HttpSettings {
+impl MakeConnectorSettings {
     /// Set the HTTP timeouts to be used when making HTTP connections
     pub fn with_http_timeout_config(mut self, http_timeout_config: timeout::Http) -> Self {
         self.http_timeout_config = http_timeout_config;
@@ -148,7 +125,6 @@
     /// Set the TCP timeouts to be used when creating TCP connections
     pub fn with_tcp_timeout_config(mut self, tcp_timeout_config: timeout::Tcp) -> Self {
         self.tcp_timeout_config = tcp_timeout_config;
->>>>>>> 107194f1
         self
     }
 }
