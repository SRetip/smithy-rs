/*
 * Copyright Amazon.com, Inc. or its affiliates. All Rights Reserved.
 * SPDX-License-Identifier: Apache-2.0
 */
//! ByteStream Abstractions
//!
//! When the SDK returns streaming binary data, the inner Http Body is wrapped in [ByteStream](crate::byte_stream::ByteStream). ByteStream provides misuse-resistant
//! primitives to make it easier to handle common patterns with streaming data.
//!
//! # Examples
//!
//! ### Writing a ByteStream into a file:
//! ```no_run
//! use aws_smithy_http::byte_stream::ByteStream;
//! use std::error::Error;
//! use tokio::fs::File;
//! use tokio::io::AsyncWriteExt;
//! struct SynthesizeSpeechOutput {
//!     audio_stream: ByteStream,
//! }
//!
//! async fn audio_to_file(
//!     output: SynthesizeSpeechOutput,
//! ) -> Result<(), Box<dyn Error + Send + Sync>> {
//!     let mut buf = output.audio_stream.collect().await?;
//!     let mut file = File::open("audio.mp3").await?;
//!     file.write_all_buf(&mut buf).await?;
//!     file.flush().await?;
//!     Ok(())
//! }
//! ```
//!
//! ### Converting a ByteStream into Bytes
//! ```no_run
//! use bytes::Bytes;
//! use aws_smithy_http::byte_stream::ByteStream;
//! use std::error::Error;
//! struct SynthesizeSpeechOutput {
//!     audio_stream: ByteStream,
//! }
//! async fn load_audio(
//!     output: SynthesizeSpeechOutput,
//! ) -> Result<Bytes, Box<dyn Error + Send + Sync>> {
//!     Ok(output.audio_stream.collect().await?.into_bytes())
//! }
//! ```
//!
//! ### Stream a ByteStream into a file
//! The previous example is recommended in cases where loading the entire file into memory first is desirable. For extremely large
//! files, you may wish to stream the data directly to the file system, chunk by chunk. This is posible using the `futures::Stream` implementation.
//!
//! ```no_run
//! use bytes::{Buf, Bytes};
//! use aws_smithy_http::byte_stream::ByteStream;
//! use std::error::Error;
//! use tokio::fs::File;
//! use tokio::io::AsyncWriteExt;
//! use tokio_stream::StreamExt;
//! struct SynthesizeSpeechOutput {
//!     audio_stream: ByteStream,
//! }
//!
//! async fn audio_to_file(
//!     output: SynthesizeSpeechOutput,
//! ) -> Result<(), Box<dyn Error + Send + Sync>> {
//!     let mut file = File::open("audio.mp3").await?;
//!     let mut stream = output.audio_stream;
//!     while let Some(bytes) = stream.next().await {
//!         let bytes: Bytes = bytes?;
//!         file.write_all(&bytes).await?;
//!     }
//!     file.flush().await?;
//!     Ok(())
//! }
//! ```
//!
//! ### Create a ByteStream from a file
//!
//! _Note: This is only available with `rt-tokio` enabled._
//!
//! ```no_run
//! # #[cfg(feature = "rt-tokio")]
//! # {
//! use aws_smithy_http::byte_stream::ByteStream;
//! use std::path::Path;
//! struct GetObjectInput {
//!   body: ByteStream
//! }
//!
//! async fn bytestream_from_file() -> GetObjectInput {
//!     let bytestream = ByteStream::from_path("docs/some-large-file.csv")
//!         .await
//!         .expect("valid path");
//!     GetObjectInput { body: bytestream }
//! }
//! # }
//! ```
//!
//! If you want more control over how the file is read, such as specifying the size of the buffer used to read the file
//! or the length of the file, use an [`FsBuilder`](crate::byte_stream::FsBuilder).
//!
//! ```no_run
//! # #[cfg(feature = "rt-tokio")]
//! # {
//! use aws_smithy_http::byte_stream::{ByteStream, Length};
//! use std::path::Path;
//! struct GetObjectInput {
//!     body: ByteStream
//! }
//!
//! async fn bytestream_from_file() -> GetObjectInput {
//!     let bytestream = ByteStream::read_from().path("docs/some-large-file.csv")
//!         .buffer_size(32_784)
//!         .length(Length::Exact(123_456))
//!         .build()
//!         .await
//!         .expect("valid path");
//!     GetObjectInput { body: bytestream }
//! }
//! # }
//! ```

use crate::body::SdkBody;
use crate::callback::BodyCallback;
use bytes::Buf;
use bytes::Bytes;
use bytes_utils::SegmentedBuf;
use http_body::Body;
use pin_project::pin_project;
use std::error::Error as StdError;
use std::fmt::{Debug, Formatter};
use std::io::IoSlice;
use std::pin::Pin;
use std::task::{Context, Poll};

#[cfg(feature = "rt-tokio")]
mod bytestream_util;
#[cfg(feature = "rt-tokio")]
pub use bytestream_util::Length;

#[cfg(feature = "rt-tokio")]
pub use self::bytestream_util::FsBuilder;

/// Stream of binary data
///
/// `ByteStream` wraps a stream of binary data for ease of use.
///
/// ## Getting data out of a `ByteStream`
///
/// `ByteStream` provides two primary mechanisms for accessing the data:
/// 1. With `.collect()`:
///
///     [`.collect()`](crate::byte_stream::ByteStream::collect) reads the complete ByteStream into memory and stores it in `AggregatedBytes`,
///     a non-contiguous ByteBuffer.
///     ```no_run
///     use aws_smithy_http::byte_stream::{ByteStream, AggregatedBytes};
///     use aws_smithy_http::body::SdkBody;
///     use bytes::Buf;
///     async fn example() {
///        let stream = ByteStream::new(SdkBody::from("hello! This is some data"));
///        // Load data from the stream into memory:
///        let data = stream.collect().await.expect("error reading data");
///        // collect returns a `bytes::Buf`:
///        println!("first chunk: {:?}", data.chunk());
///     }
///     ```
/// 2. Via [`impl Stream`](futures_core::Stream):
///
///     _Note: An import of `StreamExt` is required to use `.try_next()`._
///
///     For use-cases where holding the entire ByteStream in memory is unnecessary, use the
///     `Stream` implementation:
///     ```no_run
///     # mod crc32 {
///     #   pub struct Digest { }
///     #   impl Digest {
///     #       pub fn new() -> Self { Digest {} }
///     #       pub fn write(&mut self, b: &[u8]) { }
///     #       pub fn finish(&self) -> u64 { 6 }
///     #   }
///     # }
///     use aws_smithy_http::byte_stream::{ByteStream, AggregatedBytes, Error};
///     use aws_smithy_http::body::SdkBody;
///     use tokio_stream::StreamExt;
///
///     async fn example() -> Result<(), Error> {
///        let mut stream = ByteStream::from(vec![1, 2, 3, 4, 5, 99]);
///        let mut digest = crc32::Digest::new();
///        while let Some(bytes) = stream.try_next().await? {
///            digest.write(&bytes);
///        }
///        println!("digest: {}", digest.finish());
///        Ok(())
///     }
///     ```
///
/// 3. Via [`.into_async_read()`](crate::byte_stream::ByteStream::into_async_read):
///
///     _Note: The `rt-tokio` feature must be active to use `.into_async_read()`._
///
///     It's possible to convert a `ByteStream` into a struct that implements [`tokio::io::AsyncRead`](tokio::io::AsyncRead).
///     Then, you can use pre-existing tools like [`tokio::io::BufReader`](tokio::io::BufReader):
///     ```no_run
///     use aws_smithy_http::byte_stream::ByteStream;
///     use aws_smithy_http::body::SdkBody;
///     use tokio::io::{AsyncBufReadExt, BufReader};
///     #[cfg(feature = "rt-tokio")]
///     async fn example() -> std::io::Result<()> {
///        let stream = ByteStream::new(SdkBody::from("hello!\nThis is some data"));
///        // Wrap the stream in a BufReader
///        let buf_reader = BufReader::new(stream.into_async_read());
///        let mut lines = buf_reader.lines();
///        assert_eq!(lines.next_line().await?, Some("hello!".to_owned()));
///        assert_eq!(lines.next_line().await?, Some("This is some data".to_owned()));
///        assert_eq!(lines.next_line().await?, None);
///        Ok(())
///     }
///     ```
///
/// ## Getting data into a ByteStream
/// ByteStreams can be created in one of three ways:
/// 1. **From in-memory binary data**: ByteStreams created from in-memory data are always retryable. Data
/// will be converted into `Bytes` enabling a cheap clone during retries.
///     ```no_run
///     use bytes::Bytes;
///     use aws_smithy_http::byte_stream::ByteStream;
///     let stream = ByteStream::from(vec![1,2,3]);
///     let stream = ByteStream::from(Bytes::from_static(b"hello!"));
///     ```
///
/// 2. **From a file**: ByteStreams created from a path can be retried. A new file descriptor will be opened if a retry occurs.
///     ```no_run
///     #[cfg(feature = "tokio-rt")]
///     # {
///     use aws_smithy_http::byte_stream::ByteStream;
///     let stream = ByteStream::from_path("big_file.csv");
///     # }
///     ```
///
/// 3. **From an `SdkBody` directly**: For more advanced / custom use cases, a ByteStream can be created directly
/// from an SdkBody. **When created from an SdkBody, care must be taken to ensure retriability.** An SdkBody is retryable
/// when constructed from in-memory data or when using [`SdkBody::retryable`](crate::body::SdkBody::retryable).
///     ```no_run
///     use aws_smithy_http::byte_stream::ByteStream;
///     use aws_smithy_http::body::SdkBody;
///     use bytes::Bytes;
///     let (mut tx, channel_body) = hyper::Body::channel();
///     // this will not be retryable because the SDK has no way to replay this stream
///     let stream = ByteStream::new(SdkBody::from(channel_body));
///     tx.send_data(Bytes::from_static(b"hello world!"));
///     tx.send_data(Bytes::from_static(b"hello again!"));
///     // NOTE! You must ensure that `tx` is dropped to ensure that EOF is sent
///     ```
///
#[pin_project]
#[derive(Debug)]
pub struct ByteStream(#[pin] Inner<SdkBody>);

impl ByteStream {
    pub fn new(body: SdkBody) -> Self {
        Self(Inner::new(body))
    }

    pub fn from_static(bytes: &'static [u8]) -> Self {
        Self(Inner::new(SdkBody::from(Bytes::from_static(bytes))))
    }

    /// Consumes the ByteStream, returning the wrapped SdkBody
    // Backwards compatibility note: Because SdkBody has a dyn variant,
    // we will always be able to implement this method, even if we stop using
    // SdkBody as the internal representation
    pub fn into_inner(self) -> SdkBody {
        self.0.body
    }

    /// Read all the data from this `ByteStream` into memory
    ///
    /// If an error in the underlying stream is encountered, `ByteStreamError` is returned.
    ///
    /// Data is read into an `AggregatedBytes` that stores data non-contiguously as it was received
    /// over the network. If a contiguous slice is required, use `into_bytes()`.
    /// ```no_run
    /// use bytes::Bytes;
    /// use aws_smithy_http::body;
    /// use aws_smithy_http::body::SdkBody;
    /// use aws_smithy_http::byte_stream::{ByteStream, Error};
    /// async fn get_data() {
    ///     let stream = ByteStream::new(SdkBody::from("hello!"));
    ///     let data: Result<Bytes, Error> = stream.collect().await.map(|data| data.into_bytes());
    /// }
    /// ```
    pub async fn collect(self) -> Result<AggregatedBytes, Error> {
        self.0.collect().await.map_err(|err| Error(err))
    }

    /// Returns a [`FsBuilder`](crate::byte_stream::FsBuilder), allowing you to build a `ByteStream` with
    /// full control over how the file is read (eg. specifying the length of the file or the size of the buffer used to read the file).
    /// ```no_run
    /// # #[cfg(feature = "rt-tokio")]
    /// # {
    /// use aws_smithy_http::byte_stream::{ByteStream, Length};
    ///
    /// async fn bytestream_from_file() -> ByteStream {
    ///     let bytestream = ByteStream::read_from()
    ///         .path("docs/some-large-file.csv")
    ///         // Specify the size of the buffer used to read the file (in bytes, default is 4096)
    ///         .buffer_size(32_784)
    ///         // Specify the length of the file used (skips an additional call to retrieve the size)
    ///         .length(Length::Exact(123_456))
    ///         .build()
    ///         .await
    ///         .expect("valid path");
    ///     bytestream
    /// }
    /// # }
    /// ```
    #[cfg(feature = "rt-tokio")]
    #[cfg_attr(docsrs, doc(cfg(feature = "rt-tokio")))]
    pub fn read_from() -> FsBuilder {
        FsBuilder::new()
    }

    /// Create a ByteStream that streams data from the filesystem
    ///
    /// This function creates a retryable ByteStream for a given `path`. The returned ByteStream
    /// will provide a size hint when used as an HTTP body. If the request fails, the read will
    /// begin again by reloading the file handle.
    ///
    /// ## Warning
    /// The contents of the file MUST not change during retries. The length & checksum of the file
    /// will be cached. If the contents of the file change, the operation will almost certainly fail.
    ///
    /// Furthermore, a partial write MAY seek in the file and resume from the previous location.
    ///
    /// Note: If you want more control, such as specifying the size of the buffer used to read the file
    /// or the length of the file, use a [`FsBuilder`](crate::byte_stream::FsBuilder) as returned
    /// from `ByteStream::read_from`
    ///
    /// # Examples
    /// ```no_run
    /// use aws_smithy_http::byte_stream::ByteStream;
    /// use std::path::Path;
    ///  async fn make_bytestream() -> ByteStream {
    ///     ByteStream::from_path("docs/rows.csv").await.expect("file should be readable")
    /// }
    /// ```
    #[cfg(feature = "rt-tokio")]
    #[cfg_attr(docsrs, doc(cfg(feature = "rt-tokio")))]
    pub async fn from_path(path: impl AsRef<std::path::Path>) -> Result<Self, Error> {
        FsBuilder::new().path(path).build().await
    }

    /// Create a ByteStream from a file
    ///
    /// NOTE: This will NOT result in a retryable ByteStream. For a ByteStream that can be retried in the case of
    /// upstream failures, use [`ByteStream::from_path`](ByteStream::from_path)
    #[deprecated(
        since = "0.40.0",
        note = "Prefer the more extensible ByteStream::read_from() API"
    )]
    #[cfg(feature = "rt-tokio")]
    #[cfg_attr(docsrs, doc(cfg(feature = "rt-tokio")))]
    pub async fn from_file(file: tokio::fs::File) -> Result<Self, Error> {
        FsBuilder::new().file(file).build().await
    }

    /// Set a callback on this `ByteStream`. The callback's methods will be called at various points
    /// throughout this `ByteStream`'s life cycle. See the [`BodyCallback`](BodyCallback) trait for
    /// more information.
    pub fn with_body_callback(&mut self, body_callback: Box<dyn BodyCallback>) -> &mut Self {
        self.0.with_body_callback(body_callback);
        self
    }
<<<<<<< HEAD
=======

    #[cfg(feature = "rt-tokio")]
    /// Convert this `ByteStream` into a struct that implements [`AsyncRead`](tokio::io::AsyncRead).
    ///
    /// # Example
    ///
    /// ```rust
    /// use tokio::io::{BufReader, AsyncBufReadExt};
    /// use aws_smithy_http::byte_stream::ByteStream;
    ///
    /// # async fn dox(my_bytestream: ByteStream) -> std::io::Result<()> {
    /// let mut lines =  BufReader::new(my_bytestream.into_async_read()).lines();
    /// while let Some(line) = lines.next_line().await? {
    ///   // Do something line by line
    /// }
    /// # Ok(())
    /// # }
    /// ```
    pub fn into_async_read(self) -> impl tokio::io::AsyncRead {
        tokio_util::io::StreamReader::new(self)
    }
>>>>>>> 7035f48d
}

impl Default for ByteStream {
    fn default() -> Self {
        Self(Inner {
            body: SdkBody::from(""),
        })
    }
}

impl From<SdkBody> for ByteStream {
    fn from(inp: SdkBody) -> Self {
        ByteStream::new(inp)
    }
}

/// Construct a retryable ByteStream from [`bytes::Bytes`](bytes::Bytes)
impl From<Bytes> for ByteStream {
    fn from(input: Bytes) -> Self {
        ByteStream::new(SdkBody::from(input))
    }
}

/// Construct a retryable ByteStream from a `Vec<u8>`.
///
/// This will convert the `Vec<u8>` into [`bytes::Bytes`](bytes::Bytes) to enable efficient
/// retries.
impl From<Vec<u8>> for ByteStream {
    fn from(input: Vec<u8>) -> Self {
        Self::from(Bytes::from(input))
    }
}

impl From<hyper::Body> for ByteStream {
    fn from(input: hyper::Body) -> Self {
        ByteStream::new(SdkBody::from_dyn(
            input.map_err(|e| e.into_cause().unwrap()).boxed(),
        ))
    }
}

#[derive(Debug)]
pub struct Error(Box<dyn StdError + Send + Sync + 'static>);

impl std::fmt::Display for Error {
    fn fmt(&self, f: &mut Formatter<'_>) -> std::fmt::Result {
        write!(f, "{}", self.0)
    }
}

impl StdError for Error {
    fn source(&self) -> Option<&(dyn StdError + 'static)> {
        Some(self.0.as_ref() as _)
    }
}

impl From<Error> for std::io::Error {
    fn from(err: Error) -> Self {
        std::io::Error::new(std::io::ErrorKind::Other, err)
    }
}

impl futures_core::stream::Stream for ByteStream {
    type Item = Result<Bytes, Error>;

    fn poll_next(self: Pin<&mut Self>, cx: &mut Context<'_>) -> Poll<Option<Self::Item>> {
        self.project().0.poll_next(cx).map_err(|e| Error(e))
    }

    fn size_hint(&self) -> (usize, Option<usize>) {
        self.0.size_hint()
    }
}

/// Non-contiguous Binary Data Storage
///
/// When data is read from the network, it is read in a sequence of chunks that are not in
/// contiguous memory. [`AggregatedBytes`](crate::byte_stream::AggregatedBytes) provides a view of
/// this data via [`impl Buf`](bytes::Buf) or it can be copied into contiguous storage with
/// [`.into_bytes()`](crate::byte_stream::AggregatedBytes::into_bytes).
#[derive(Debug, Clone)]
pub struct AggregatedBytes(SegmentedBuf<Bytes>);

impl AggregatedBytes {
    /// Convert this buffer into [`Bytes`](bytes::Bytes)
    ///
    /// # Why does this consume `self`?
    /// Technically, [`copy_to_bytes`](bytes::Buf::copy_to_bytes) can be called without ownership of self. However, since this
    /// mutates the underlying buffer such that no data is remaining, it is more misuse resistant to
    /// prevent the caller from attempting to reread the buffer.
    ///
    /// If the caller only holds a mutable reference, they may use [`copy_to_bytes`](bytes::Buf::copy_to_bytes)
    /// directly on `AggregatedBytes`.
    pub fn into_bytes(mut self) -> Bytes {
        self.0.copy_to_bytes(self.0.remaining())
    }
}

impl Buf for AggregatedBytes {
    // Forward all methods that SegmentedBuf has custom implementations of.
    fn remaining(&self) -> usize {
        self.0.remaining()
    }

    fn chunk(&self) -> &[u8] {
        self.0.chunk()
    }

    fn chunks_vectored<'a>(&'a self, dst: &mut [IoSlice<'a>]) -> usize {
        self.0.chunks_vectored(dst)
    }

    fn advance(&mut self, cnt: usize) {
        self.0.advance(cnt)
    }

    fn copy_to_bytes(&mut self, len: usize) -> Bytes {
        self.0.copy_to_bytes(len)
    }
}

#[pin_project]
#[derive(Debug, Clone, PartialEq, Eq)]
struct Inner<B> {
    #[pin]
    body: B,
}

impl<B> Inner<B> {
    fn new(body: B) -> Self {
        Self { body }
    }

    async fn collect(self) -> Result<AggregatedBytes, B::Error>
    where
        B: http_body::Body<Data = Bytes>,
    {
        let mut output = SegmentedBuf::new();
        let body = self.body;
        crate::pin_mut!(body);
        while let Some(buf) = body.data().await {
            output.push(buf?);
        }
        Ok(AggregatedBytes(output))
    }
}

impl Inner<SdkBody> {
    fn with_body_callback(&mut self, body_callback: Box<dyn BodyCallback>) -> &mut Self {
        self.body.with_callback(body_callback);
        self
    }
}

impl<B> futures_core::stream::Stream for Inner<B>
where
    B: http_body::Body,
{
    type Item = Result<Bytes, B::Error>;

    fn poll_next(self: Pin<&mut Self>, cx: &mut Context<'_>) -> Poll<Option<Self::Item>> {
        match self.project().body.poll_data(cx) {
            Poll::Ready(Some(Ok(mut data))) => {
                let len = data.chunk().len();
                let bytes = data.copy_to_bytes(len);
                Poll::Ready(Some(Ok(bytes)))
            }
            Poll::Ready(None) => Poll::Ready(None),
            Poll::Ready(Some(Err(e))) => Poll::Ready(Some(Err(e))),
            Poll::Pending => Poll::Pending,
        }
    }

    fn size_hint(&self) -> (usize, Option<usize>) {
        let size_hint = http_body::Body::size_hint(&self.body);
        (
            size_hint.lower() as usize,
            size_hint.upper().map(|u| u as usize),
        )
    }
}

#[cfg(test)]
mod tests {
    use crate::byte_stream::Inner;
    use bytes::Bytes;

    #[tokio::test]
    async fn read_from_string_body() {
        let body = hyper::Body::from("a simple body");
        assert_eq!(
            Inner::new(body)
                .collect()
                .await
                .expect("no errors")
                .into_bytes(),
            Bytes::from("a simple body")
        );
    }

    #[tokio::test]
    async fn read_from_channel_body() {
        let (mut sender, body) = hyper::Body::channel();
        let byte_stream = Inner::new(body);
        tokio::spawn(async move {
            sender.send_data(Bytes::from("data 1")).await.unwrap();
            sender.send_data(Bytes::from("data 2")).await.unwrap();
            sender.send_data(Bytes::from("data 3")).await.unwrap();
        });
        assert_eq!(
            byte_stream.collect().await.expect("no errors").into_bytes(),
            Bytes::from("data 1data 2data 3")
        );
    }

    #[cfg(feature = "rt-tokio")]
    #[tokio::test]
    async fn path_based_bytestreams() -> Result<(), Box<dyn std::error::Error>> {
        use super::ByteStream;
        use bytes::Buf;
        use http_body::Body;
        use std::io::Write;
        use tempfile::NamedTempFile;
        let mut file = NamedTempFile::new()?;

        for i in 0..10000 {
            writeln!(file, "Brian was here. Briefly. {}", i)?;
        }
        let body = ByteStream::from_path(&file).await?.into_inner();
        // assert that a valid size hint is immediately ready
        assert_eq!(body.size_hint().exact(), Some(298890));
        let mut body1 = body.try_clone().expect("retryable bodies are cloneable");
        // read a little bit from one of the clones
        let some_data = body1
            .data()
            .await
            .expect("should have some data")
            .expect("read should not fail");
        assert!(!some_data.is_empty());
        // make some more clones
        let body2 = body.try_clone().expect("retryable bodies are cloneable");
        let body3 = body.try_clone().expect("retryable bodies are cloneable");
        let body2 = ByteStream::new(body2).collect().await?.into_bytes();
        let body3 = ByteStream::new(body3).collect().await?.into_bytes();
        assert_eq!(body2, body3);
        assert!(body2.starts_with(b"Brian was here."));
        assert!(body2.ends_with(b"9999\n"));
        assert_eq!(body2.len(), 298890);

        assert_eq!(
            ByteStream::new(body1).collect().await?.remaining(),
            298890 - some_data.len()
        );

        Ok(())
    }

    #[cfg(feature = "rt-tokio")]
    #[tokio::test]
    async fn bytestream_into_async_read() {
        use super::ByteStream;
        use tokio::io::AsyncBufReadExt;

        let byte_stream = ByteStream::from_static(b"data 1\ndata 2\ndata 3");
        let async_buf_read = tokio::io::BufReader::new(byte_stream.into_async_read());

        let mut lines = async_buf_read.lines();

        assert_eq!(lines.next_line().await.unwrap(), Some("data 1".to_owned()));
        assert_eq!(lines.next_line().await.unwrap(), Some("data 2".to_owned()));
        assert_eq!(lines.next_line().await.unwrap(), Some("data 3".to_owned()));
        assert_eq!(lines.next_line().await.unwrap(), None);
    }
}<|MERGE_RESOLUTION|>--- conflicted
+++ resolved
@@ -371,8 +371,6 @@
         self.0.with_body_callback(body_callback);
         self
     }
-<<<<<<< HEAD
-=======
 
     #[cfg(feature = "rt-tokio")]
     /// Convert this `ByteStream` into a struct that implements [`AsyncRead`](tokio::io::AsyncRead).
@@ -394,7 +392,6 @@
     pub fn into_async_read(self) -> impl tokio::io::AsyncRead {
         tokio_util::io::StreamReader::new(self)
     }
->>>>>>> 7035f48d
 }
 
 impl Default for ByteStream {
