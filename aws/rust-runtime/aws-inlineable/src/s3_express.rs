--- conflicted
+++ resolved
@@ -183,25 +183,18 @@
     use std::time::SystemTime;
 
     use crate::s3_express::identity_cache::S3ExpressIdentityCache;
-<<<<<<< HEAD
     use crate::types::SessionCredentials;
     use aws_credential_types::provider::error::CredentialsError;
     use aws_credential_types::Credentials;
     use aws_smithy_runtime_api::box_error::BoxError;
     use aws_smithy_runtime_api::client::endpoint::EndpointResolverParams;
     use aws_smithy_runtime_api::client::identity::{
-        Identity, IdentityFuture, ResolveCachedIdentity, ResolveIdentity,
+        Identity, IdentityCacheLocation, IdentityFuture, ResolveCachedIdentity, ResolveIdentity,
     };
     use aws_smithy_runtime_api::client::interceptors::SharedInterceptor;
     use aws_smithy_runtime_api::client::runtime_components::{
         GetIdentityResolver, RuntimeComponents,
     };
-=======
-    use aws_smithy_runtime_api::client::identity::{
-        IdentityCacheLocation, IdentityFuture, ResolveIdentity,
-    };
-    use aws_smithy_runtime_api::client::runtime_components::RuntimeComponents;
->>>>>>> 5b27e4d0
     use aws_smithy_types::config_bag::ConfigBag;
 
     #[derive(Debug)]
@@ -312,17 +305,10 @@
     impl ResolveIdentity for DefaultS3ExpressIdentityProvider {
         fn resolve_identity<'a>(
             &'a self,
-<<<<<<< HEAD
             runtime_components: &'a RuntimeComponents,
             config_bag: &'a ConfigBag,
         ) -> IdentityFuture<'a> {
             IdentityFuture::new(async move { self.identity(runtime_components, config_bag).await })
-=======
-            _runtime_components: &'a RuntimeComponents,
-            _config_bag: &'a ConfigBag,
-        ) -> IdentityFuture<'a> {
-            todo!()
->>>>>>> 5b27e4d0
         }
 
         fn cache_location(&self) -> IdentityCacheLocation {
