/*
 * Copyright Amazon.com, Inc. or its affiliates. All Rights Reserved.
 * SPDX-License-Identifier: Apache-2.0
 */

use aws_smithy_http::middleware::MapRequest;
use aws_smithy_http::operation::Request;
use aws_types::app_name::AppName;
use aws_types::build_metadata::{OsFamily, BUILD_METADATA};
use aws_types::os_shim_internal::Env;
use http::header::{HeaderName, InvalidHeaderValue, USER_AGENT};
use http::HeaderValue;
use std::borrow::Cow;
use std::convert::TryFrom;
use std::error::Error;
use std::fmt;

/// AWS User Agent
///
/// Ths struct should be inserted into the [`PropertyBag`](aws_smithy_http::operation::Request::properties)
/// during operation construction. [`UserAgentStage`](UserAgentStage) reads `AwsUserAgent`
/// from the property bag and sets the `User-Agent` and `x-amz-user-agent` headers.
#[derive(Clone, Debug)]
pub struct AwsUserAgent {
    sdk_metadata: SdkMetadata,
    api_metadata: ApiMetadata,
    os_metadata: OsMetadata,
    language_metadata: LanguageMetadata,
    exec_env_metadata: Option<ExecEnvMetadata>,
    feature_metadata: Vec<FeatureMetadata>,
    config_metadata: Vec<ConfigMetadata>,
    framework_metadata: Vec<FrameworkMetadata>,
    app_name: Option<AppName>,
}

impl AwsUserAgent {
    /// Load a User Agent configuration from the environment
    ///
    /// This utilizes [`BUILD_METADATA`](const@aws_types::build_metadata::BUILD_METADATA) from `aws_types`
    /// to capture the Rust version & target platform. `ApiMetadata` provides
    /// the version & name of the specific service.
    pub fn new_from_environment(env: Env, api_metadata: ApiMetadata) -> Self {
        let build_metadata = &BUILD_METADATA;
        let sdk_metadata = SdkMetadata {
            name: "rust",
            version: build_metadata.core_pkg_version,
        };
        let os_metadata = OsMetadata {
            os_family: &build_metadata.os_family,
            version: None,
        };
        let exec_env_metadata = env
            .get("AWS_EXECUTION_ENV")
            .ok()
            .map(|name| ExecEnvMetadata { name });
        AwsUserAgent {
            sdk_metadata,
            api_metadata,
            os_metadata,
            language_metadata: LanguageMetadata {
                lang: "rust",
                version: BUILD_METADATA.rust_version,
                extras: Default::default(),
            },
            exec_env_metadata,
            feature_metadata: Default::default(),
            config_metadata: Default::default(),
            framework_metadata: Default::default(),
            app_name: Default::default(),
        }
    }

    /// For test purposes, construct an environment-independent User Agent
    ///
    /// Without this, running CI on a different platform would produce different user agent strings
    pub fn for_tests() -> Self {
        Self {
            sdk_metadata: SdkMetadata {
                name: "rust",
                version: "0.123.test",
            },
            api_metadata: ApiMetadata {
                service_id: "test-service".into(),
                version: "0.123",
            },
            os_metadata: OsMetadata {
                os_family: &OsFamily::Windows,
                version: Some("XPSP3".to_string()),
            },
            language_metadata: LanguageMetadata {
                lang: "rust",
                version: "1.50.0",
                extras: Default::default(),
            },
            exec_env_metadata: None,
            feature_metadata: Vec::new(),
            config_metadata: Vec::new(),
            framework_metadata: Vec::new(),
            app_name: None,
        }
    }

    #[doc(hidden)]
    /// Adds feature metadata to the user agent.
    pub fn with_feature_metadata(mut self, metadata: FeatureMetadata) -> Self {
        self.feature_metadata.push(metadata);
        self
    }

    #[doc(hidden)]
    /// Adds feature metadata to the user agent.
    pub fn add_feature_metadata(&mut self, metadata: FeatureMetadata) -> &mut Self {
        self.feature_metadata.push(metadata);
        self
    }

    #[doc(hidden)]
    /// Adds config metadata to the user agent.
    pub fn with_config_metadata(mut self, metadata: ConfigMetadata) -> Self {
        self.config_metadata.push(metadata);
        self
    }

    #[doc(hidden)]
    /// Adds config metadata to the user agent.
    pub fn add_config_metadata(&mut self, metadata: ConfigMetadata) -> &mut Self {
        self.config_metadata.push(metadata);
        self
    }

    #[doc(hidden)]
    /// Adds framework metadata to the user agent.
    pub fn with_framework_metadata(mut self, metadata: FrameworkMetadata) -> Self {
        self.framework_metadata.push(metadata);
        self
    }

    #[doc(hidden)]
    /// Adds framework metadata to the user agent.
    pub fn add_framework_metadata(&mut self, metadata: FrameworkMetadata) -> &mut Self {
        self.framework_metadata.push(metadata);
        self
    }

    /// Sets the app name for the user agent.
    pub fn with_app_name(mut self, app_name: AppName) -> Self {
        self.app_name = Some(app_name);
        self
    }

    /// Sets the app name for the user agent.
    pub fn set_app_name(&mut self, app_name: AppName) -> &mut Self {
        self.app_name = Some(app_name);
        self
    }

    /// Generate a new-style user agent style header
    ///
    /// This header should be set at `x-amz-user-agent`
    pub fn aws_ua_header(&self) -> String {
        /*
        ABNF for the user agent (see the bottom of the file for complete ABNF):
        ua-string = sdk-metadata RWS
                    [api-metadata RWS]
                    os-metadata RWS
                    language-metadata RWS
                    [env-metadata RWS]
                    *(feat-metadata RWS)
                    *(config-metadata RWS)
                    *(framework-metadata RWS)
                    [appId]
        */
        let mut ua_value = String::new();
        use std::fmt::Write;
        // unwrap calls should never fail because string formatting will always succeed.
        write!(ua_value, "{} ", &self.sdk_metadata).unwrap();
        write!(ua_value, "{} ", &self.api_metadata).unwrap();
        write!(ua_value, "{} ", &self.os_metadata).unwrap();
        write!(ua_value, "{} ", &self.language_metadata).unwrap();
        if let Some(ref env_meta) = self.exec_env_metadata {
            write!(ua_value, "{} ", env_meta).unwrap();
        }
        for feature in &self.feature_metadata {
            write!(ua_value, "{} ", feature).unwrap();
        }
        for config in &self.config_metadata {
            write!(ua_value, "{} ", config).unwrap();
        }
        for framework in &self.framework_metadata {
            write!(ua_value, "{} ", framework).unwrap();
        }
        if let Some(app_name) = &self.app_name {
            write!(ua_value, "app/{}", app_name).unwrap();
        }
        if ua_value.ends_with(' ') {
            ua_value.truncate(ua_value.len() - 1);
        }
        ua_value
    }

    /// Generate an old-style User-Agent header for backward compatibility
    ///
    /// This header is intended to be set at `User-Agent`
    pub fn ua_header(&self) -> String {
        let mut ua_value = String::new();
        use std::fmt::Write;
        write!(ua_value, "{} ", &self.sdk_metadata).unwrap();
        write!(ua_value, "{} ", &self.os_metadata).unwrap();
        write!(ua_value, "{}", &self.language_metadata).unwrap();
        ua_value
    }
}

#[derive(Clone, Copy, Debug)]
struct SdkMetadata {
    name: &'static str,
    version: &'static str,
}

impl fmt::Display for SdkMetadata {
    fn fmt(&self, f: &mut fmt::Formatter<'_>) -> fmt::Result {
        write!(f, "aws-sdk-{}/{}", self.name, self.version)
    }
}

/// Metadata about the client that's making the call.
#[derive(Clone, Debug)]
pub struct ApiMetadata {
    service_id: Cow<'static, str>,
    version: &'static str,
}

impl ApiMetadata {
    /// Creates new `ApiMetadata`.
    pub const fn new(service_id: &'static str, version: &'static str) -> Self {
        Self {
            service_id: Cow::Borrowed(service_id),
            version,
        }
    }
}

impl fmt::Display for ApiMetadata {
    fn fmt(&self, f: &mut fmt::Formatter<'_>) -> fmt::Result {
        write!(f, "api/{}/{}", self.service_id, self.version)
    }
}

/// Error for when an user agent metadata doesn't meet character requirements.
///
/// Metadata may only have alphanumeric characters and any of these characters:
/// ```text
/// !#$%&'*+-.^_`|~
/// ```
/// Spaces are not allowed.
#[derive(Debug)]
#[non_exhaustive]
pub struct InvalidMetadataValue;

impl Error for InvalidMetadataValue {}

impl fmt::Display for InvalidMetadataValue {
    fn fmt(&self, f: &mut fmt::Formatter<'_>) -> fmt::Result {
        write!(
            f,
            "User agent metadata can only have alphanumeric characters, or any of \
             '!' |  '#' |  '$' |  '%' |  '&' |  '\\'' |  '*' |  '+' |  '-' | \
             '.' |  '^' |  '_' |  '`' |  '|' |  '~'"
        )
    }
}

fn validate_metadata(value: Cow<'static, str>) -> Result<Cow<'static, str>, InvalidMetadataValue> {
    fn valid_character(c: char) -> bool {
        match c {
            _ if c.is_ascii_alphanumeric() => true,
            '!' | '#' | '$' | '%' | '&' | '\'' | '*' | '+' | '-' | '.' | '^' | '_' | '`' | '|'
            | '~' => true,
            _ => false,
        }
    }
    if !value.chars().all(valid_character) {
        return Err(InvalidMetadataValue);
    }
    Ok(value)
}

#[doc(hidden)]
/// Additional metadata that can be bundled with framework or feature metadata.
#[derive(Clone, Debug)]
#[non_exhaustive]
pub struct AdditionalMetadata {
    value: Cow<'static, str>,
}

impl AdditionalMetadata {
    /// Creates `AdditionalMetadata`.
    ///
    /// This will result in `InvalidMetadataValue` if the given value isn't alphanumeric or
    /// has characters other than the following:
    /// ```text
    /// !#$%&'*+-.^_`|~
    /// ```
    pub fn new(value: impl Into<Cow<'static, str>>) -> Result<Self, InvalidMetadataValue> {
        Ok(Self {
            value: validate_metadata(value.into())?,
        })
    }
}

impl fmt::Display for AdditionalMetadata {
    fn fmt(&self, f: &mut fmt::Formatter<'_>) -> fmt::Result {
        // additional-metadata = "md/" ua-pair
        write!(f, "md/{}", self.value)
    }
}

#[derive(Clone, Debug, Default)]
struct AdditionalMetadataList(Vec<AdditionalMetadata>);

impl AdditionalMetadataList {
    fn push(&mut self, metadata: AdditionalMetadata) {
        self.0.push(metadata);
    }
}

impl fmt::Display for AdditionalMetadataList {
    fn fmt(&self, f: &mut fmt::Formatter<'_>) -> fmt::Result {
        for metadata in &self.0 {
            write!(f, " {}", metadata)?;
        }
        Ok(())
    }
}

#[doc(hidden)]
/// Metadata about a feature that is being used in the SDK.
#[derive(Clone, Debug)]
#[non_exhaustive]
pub struct FeatureMetadata {
    name: Cow<'static, str>,
    version: Option<Cow<'static, str>>,
    additional: AdditionalMetadataList,
}

impl FeatureMetadata {
    /// Creates `FeatureMetadata`.
    ///
    /// This will result in `InvalidMetadataValue` if the given value isn't alphanumeric or
    /// has characters other than the following:
    /// ```text
    /// !#$%&'*+-.^_`|~
    /// ```
    pub fn new(
        name: impl Into<Cow<'static, str>>,
        version: Option<Cow<'static, str>>,
    ) -> Result<Self, InvalidMetadataValue> {
        Ok(Self {
            name: validate_metadata(name.into())?,
            version: version.map(validate_metadata).transpose()?,
            additional: Default::default(),
        })
    }

    /// Bundles additional arbitrary metadata with this feature metadata.
    pub fn with_additional(mut self, metadata: AdditionalMetadata) -> Self {
        self.additional.push(metadata);
        self
    }
}

impl fmt::Display for FeatureMetadata {
    fn fmt(&self, f: &mut fmt::Formatter<'_>) -> fmt::Result {
        // feat-metadata = "ft/" name ["/" version] *(RWS additional-metadata)
        if let Some(version) = &self.version {
            write!(f, "ft/{}/{}{}", self.name, version, self.additional)
        } else {
            write!(f, "ft/{}{}", self.name, self.additional)
        }
    }
}

#[doc(hidden)]
/// Metadata about a config value that is being used in the SDK.
#[derive(Clone, Debug)]
#[non_exhaustive]
pub struct ConfigMetadata {
    config: Cow<'static, str>,
    value: Option<Cow<'static, str>>,
}

impl ConfigMetadata {
    /// Creates `ConfigMetadata`.
    ///
    /// This will result in `InvalidMetadataValue` if the given value isn't alphanumeric or
    /// has characters other than the following:
    /// ```text
    /// !#$%&'*+-.^_`|~
    /// ```
    pub fn new(
        config: impl Into<Cow<'static, str>>,
        value: Option<Cow<'static, str>>,
    ) -> Result<Self, InvalidMetadataValue> {
        Ok(Self {
            config: validate_metadata(config.into())?,
            value: value.map(validate_metadata).transpose()?,
        })
    }
}

impl fmt::Display for ConfigMetadata {
    fn fmt(&self, f: &mut fmt::Formatter<'_>) -> fmt::Result {
        // config-metadata = "cfg/" config ["/" value]
        if let Some(value) = &self.value {
            write!(f, "cfg/{}/{}", self.config, value)
        } else {
            write!(f, "cfg/{}", self.config)
        }
    }
}

#[doc(hidden)]
/// Metadata about a software framework that is being used with the SDK.
#[derive(Clone, Debug)]
#[non_exhaustive]
pub struct FrameworkMetadata {
    name: Cow<'static, str>,
    version: Option<Cow<'static, str>>,
    additional: AdditionalMetadataList,
}

impl FrameworkMetadata {
    /// Creates `FrameworkMetadata`.
    ///
    /// This will result in `InvalidMetadataValue` if the given value isn't alphanumeric or
    /// has characters other than the following:
    /// ```text
    /// !#$%&'*+-.^_`|~
    /// ```
    pub fn new(
        name: impl Into<Cow<'static, str>>,
        version: Option<Cow<'static, str>>,
    ) -> Result<Self, InvalidMetadataValue> {
        Ok(Self {
            name: validate_metadata(name.into())?,
            version: version.map(validate_metadata).transpose()?,
            additional: Default::default(),
        })
    }

    /// Bundles additional arbitrary metadata with this framework metadata.
    pub fn with_additional(mut self, metadata: AdditionalMetadata) -> Self {
        self.additional.push(metadata);
        self
    }
}

impl fmt::Display for FrameworkMetadata {
    fn fmt(&self, f: &mut fmt::Formatter<'_>) -> fmt::Result {
        // framework-metadata = "lib/" name ["/" version] *(RWS additional-metadata)
        if let Some(version) = &self.version {
            write!(f, "lib/{}/{}{}", self.name, version, self.additional)
        } else {
            write!(f, "lib/{}{}", self.name, self.additional)
        }
    }
}

#[derive(Clone, Debug)]
struct OsMetadata {
    os_family: &'static OsFamily,
    version: Option<String>,
}

impl fmt::Display for OsMetadata {
    fn fmt(&self, f: &mut fmt::Formatter<'_>) -> fmt::Result {
        let os_family = match self.os_family {
            OsFamily::Windows => "windows",
            OsFamily::Linux => "linux",
            OsFamily::Macos => "macos",
            OsFamily::Android => "android",
            OsFamily::Ios => "ios",
            OsFamily::Other => "other",
        };
        write!(f, "os/{}", os_family)?;
        if let Some(ref version) = self.version {
            write!(f, "/{}", version)?;
        }
        Ok(())
    }
}

#[derive(Clone, Debug)]
struct LanguageMetadata {
    lang: &'static str,
    version: &'static str,
    extras: AdditionalMetadataList,
}
impl fmt::Display for LanguageMetadata {
    fn fmt(&self, f: &mut fmt::Formatter<'_>) -> fmt::Result {
        // language-metadata = "lang/" language "/" version *(RWS additional-metadata)
        write!(f, "lang/{}/{}{}", self.lang, self.version, self.extras)
    }
}

#[derive(Clone, Debug)]
struct ExecEnvMetadata {
    name: String,
}
impl fmt::Display for ExecEnvMetadata {
    fn fmt(&self, f: &mut fmt::Formatter<'_>) -> fmt::Result {
        write!(f, "exec-env/{}", &self.name)
    }
}

// TODO(enableNewSmithyRuntime): Delete the user agent Tower middleware and consider moving all the remaining code into aws-runtime

/// User agent middleware
#[non_exhaustive]
#[derive(Default, Clone, Debug)]
pub struct UserAgentStage;

impl UserAgentStage {
    /// Creates a new `UserAgentStage`
    pub fn new() -> Self {
        Self
    }
}

#[derive(Debug)]
enum UserAgentStageErrorKind {
    /// There was no [`AwsUserAgent`] in the property bag.
    UserAgentMissing,
    /// The formatted user agent string is not a valid HTTP header value. This indicates a bug.
    InvalidHeader(InvalidHeaderValue),
}

/// Failures that can arise from the user agent middleware
#[derive(Debug)]
pub struct UserAgentStageError {
    kind: UserAgentStageErrorKind,
}

impl Error for UserAgentStageError {
    fn source(&self) -> Option<&(dyn Error + 'static)> {
        use UserAgentStageErrorKind::*;
        match &self.kind {
            InvalidHeader(source) => Some(source as _),
            UserAgentMissing => None,
        }
    }
}

impl fmt::Display for UserAgentStageError {
    fn fmt(&self, f: &mut fmt::Formatter<'_>) -> fmt::Result {
        use UserAgentStageErrorKind::*;
        match self.kind {
            UserAgentMissing => write!(f, "user agent missing from property bag"),
            InvalidHeader(_) => {
                write!(f, "provided user agent header was invalid (this is a bug)")
            }
        }
    }
}

impl From<UserAgentStageErrorKind> for UserAgentStageError {
    fn from(kind: UserAgentStageErrorKind) -> Self {
        Self { kind }
    }
}

impl From<InvalidHeaderValue> for UserAgentStageError {
    fn from(value: InvalidHeaderValue) -> Self {
        Self {
            kind: UserAgentStageErrorKind::InvalidHeader(value),
        }
    }
}

#[allow(clippy::declare_interior_mutable_const)] // we will never mutate this
const X_AMZ_USER_AGENT: HeaderName = HeaderName::from_static("x-amz-user-agent");

impl MapRequest for UserAgentStage {
    type Error = UserAgentStageError;

    fn name(&self) -> &'static str {
        "generate_user_agent"
    }

    fn apply(&self, request: Request) -> Result<Request, Self::Error> {
        request.augment(|mut req, conf| {
            let ua = conf
                .get::<AwsUserAgent>()
                .ok_or(UserAgentStageErrorKind::UserAgentMissing)?;
            req.headers_mut()
                .append(USER_AGENT, HeaderValue::try_from(ua.ua_header())?);
            req.headers_mut()
                .append(X_AMZ_USER_AGENT, HeaderValue::try_from(ua.aws_ua_header())?);

            Ok(req)
        })
    }
}

#[cfg(test)]
mod test {
    use crate::user_agent::{
        AdditionalMetadata, ApiMetadata, AwsUserAgent, ConfigMetadata, FrameworkMetadata,
        UserAgentStage,
    };
    use crate::user_agent::{FeatureMetadata, X_AMZ_USER_AGENT};
    use aws_smithy_http::body::SdkBody;
    use aws_smithy_http::middleware::MapRequest;
    use aws_smithy_http::operation;
    use aws_types::app_name::AppName;
    use aws_types::build_metadata::OsFamily;
    use aws_types::os_shim_internal::Env;
    use http::header::USER_AGENT;
    use std::borrow::Cow;

    fn make_deterministic(ua: &mut AwsUserAgent) {
        // hard code some variable things for a deterministic test
        ua.sdk_metadata.version = "0.1";
        ua.language_metadata.version = "1.50.0";
        ua.os_metadata.os_family = &OsFamily::Macos;
        ua.os_metadata.version = Some("1.15".to_string());
    }

    #[test]
    fn generate_a_valid_ua() {
        let api_metadata = ApiMetadata {
            service_id: "dynamodb".into(),
            version: "123",
        };
        let mut ua = AwsUserAgent::new_from_environment(Env::from_slice(&[]), api_metadata);
        make_deterministic(&mut ua);
        assert_eq!(
            ua.aws_ua_header(),
            "aws-sdk-rust/0.1 api/dynamodb/123 os/macos/1.15 lang/rust/1.50.0"
        );
        assert_eq!(
            ua.ua_header(),
            "aws-sdk-rust/0.1 os/macos/1.15 lang/rust/1.50.0"
        );
    }

    #[test]
    fn generate_a_valid_ua_with_execution_env() {
        let api_metadata = ApiMetadata {
            service_id: "dynamodb".into(),
            version: "123",
        };
        let mut ua = AwsUserAgent::new_from_environment(
            Env::from_slice(&[("AWS_EXECUTION_ENV", "lambda")]),
            api_metadata,
        );
        make_deterministic(&mut ua);
        assert_eq!(
            ua.aws_ua_header(),
            "aws-sdk-rust/0.1 api/dynamodb/123 os/macos/1.15 lang/rust/1.50.0 exec-env/lambda"
        );
        assert_eq!(
            ua.ua_header(),
            "aws-sdk-rust/0.1 os/macos/1.15 lang/rust/1.50.0"
        );
    }

    #[test]
    fn generate_a_valid_ua_with_features() {
        let api_metadata = ApiMetadata {
            service_id: "dynamodb".into(),
            version: "123",
        };
        let mut ua = AwsUserAgent::new_from_environment(Env::from_slice(&[]), api_metadata)
            .with_feature_metadata(
                FeatureMetadata::new("test-feature", Some(Cow::Borrowed("1.0"))).unwrap(),
            )
            .with_feature_metadata(
                FeatureMetadata::new("other-feature", None)
                    .unwrap()
                    .with_additional(AdditionalMetadata::new("asdf").unwrap()),
            );
        make_deterministic(&mut ua);
        assert_eq!(
            ua.aws_ua_header(),
            "aws-sdk-rust/0.1 api/dynamodb/123 os/macos/1.15 lang/rust/1.50.0 ft/test-feature/1.0 ft/other-feature md/asdf"
        );
        assert_eq!(
            ua.ua_header(),
            "aws-sdk-rust/0.1 os/macos/1.15 lang/rust/1.50.0"
        );
    }

    #[test]
    fn generate_a_valid_ua_with_config() {
        let api_metadata = ApiMetadata {
            service_id: "dynamodb".into(),
            version: "123",
        };
        let mut ua = AwsUserAgent::new_from_environment(Env::from_slice(&[]), api_metadata)
            .with_config_metadata(
                ConfigMetadata::new("some-config", Some(Cow::Borrowed("5"))).unwrap(),
            )
            .with_config_metadata(ConfigMetadata::new("other-config", None).unwrap());
        make_deterministic(&mut ua);
        assert_eq!(
            ua.aws_ua_header(),
            "aws-sdk-rust/0.1 api/dynamodb/123 os/macos/1.15 lang/rust/1.50.0 cfg/some-config/5 cfg/other-config"
        );
        assert_eq!(
            ua.ua_header(),
            "aws-sdk-rust/0.1 os/macos/1.15 lang/rust/1.50.0"
        );
    }

    #[test]
    fn generate_a_valid_ua_with_frameworks() {
        let api_metadata = ApiMetadata {
            service_id: "dynamodb".into(),
            version: "123",
        };
        let mut ua = AwsUserAgent::new_from_environment(Env::from_slice(&[]), api_metadata)
            .with_framework_metadata(
                FrameworkMetadata::new("some-framework", Some(Cow::Borrowed("1.3")))
                    .unwrap()
                    .with_additional(AdditionalMetadata::new("something").unwrap()),
            )
            .with_framework_metadata(FrameworkMetadata::new("other", None).unwrap());
        make_deterministic(&mut ua);
        assert_eq!(
            ua.aws_ua_header(),
            "aws-sdk-rust/0.1 api/dynamodb/123 os/macos/1.15 lang/rust/1.50.0 lib/some-framework/1.3 md/something lib/other"
        );
        assert_eq!(
            ua.ua_header(),
            "aws-sdk-rust/0.1 os/macos/1.15 lang/rust/1.50.0"
        );
    }

    #[test]
    fn generate_a_valid_ua_with_app_name() {
        let api_metadata = ApiMetadata {
            service_id: "dynamodb".into(),
            version: "123",
        };
        let mut ua = AwsUserAgent::new_from_environment(Env::from_slice(&[]), api_metadata)
            .with_app_name(AppName::new("my_app").unwrap());
        make_deterministic(&mut ua);
        assert_eq!(
            ua.aws_ua_header(),
            "aws-sdk-rust/0.1 api/dynamodb/123 os/macos/1.15 lang/rust/1.50.0 app/my_app"
        );
        assert_eq!(
            ua.ua_header(),
            "aws-sdk-rust/0.1 os/macos/1.15 lang/rust/1.50.0"
        );
    }

    #[test]
    fn ua_stage_adds_headers() {
        let stage = UserAgentStage::new();
        let req = operation::Request::new(http::Request::new(SdkBody::from("some body")));
        stage
            .apply(req)
            .expect_err("adding UA should fail without a UA set");
        let mut req = operation::Request::new(http::Request::new(SdkBody::from("some body")));
        req.properties_mut()
            .insert(AwsUserAgent::new_from_environment(
                Env::from_slice(&[]),
                ApiMetadata {
                    service_id: "dynamodb".into(),
                    version: "0.123",
                },
            ));
        let req = stage.apply(req).expect("setting user agent should succeed");
        let (req, _) = req.into_parts();
        req.headers()
            .get(USER_AGENT)
            .expect("UA header should be set");
        req.headers()
<<<<<<< HEAD
            .get(&X_AMZ_USER_AGENT)
=======
            .get(X_AMZ_USER_AGENT)
>>>>>>> a514793f
            .expect("UA header should be set");
    }
}

/*
Appendix: User Agent ABNF
sdk-ua-header        = "x-amz-user-agent:" OWS ua-string OWS
ua-pair              = ua-name ["/" ua-value]
ua-name              = token
ua-value             = token
version              = token
name                 = token
service-id           = token
sdk-name             = java / ruby / php / dotnet / python / cli / kotlin / rust / js / cpp / go / go-v2
os-family            = windows / linux / macos / android / ios / other
config               = retry-mode
additional-metadata  = "md/" ua-pair
sdk-metadata         = "aws-sdk-" sdk-name "/" version
api-metadata         = "api/" service-id "/" version
os-metadata          = "os/" os-family ["/" version]
language-metadata    = "lang/" language "/" version *(RWS additional-metadata)
env-metadata         = "exec-env/" name
feat-metadata        = "ft/" name ["/" version] *(RWS additional-metadata)
config-metadata      = "cfg/" config ["/" value]
framework-metadata   = "lib/" name ["/" version] *(RWS additional-metadata)
appId                = "app/" name
ua-string            = sdk-metadata RWS
                       [api-metadata RWS]
                       os-metadata RWS
                       language-metadata RWS
                       [env-metadata RWS]
                       *(feat-metadata RWS)
                       *(config-metadata RWS)
                       *(framework-metadata RWS)
                       [appId]

# New metadata field might be added in the future and they must follow this format
prefix               = token
metadata             = prefix "/" ua-pair

# token, RWS and OWS are defined in [RFC 7230](https://tools.ietf.org/html/rfc7230)
OWS            = *( SP / HTAB )
               ; optional whitespace
RWS            = 1*( SP / HTAB )
               ; required whitespace
token          = 1*tchar
tchar          = "!" / "#" / "$" / "%" / "&" / "'" / "*" / "+" / "-" / "." /
                 "^" / "_" / "`" / "|" / "~" / DIGIT / ALPHA
*/<|MERGE_RESOLUTION|>--- conflicted
+++ resolved
@@ -778,11 +778,7 @@
             .get(USER_AGENT)
             .expect("UA header should be set");
         req.headers()
-<<<<<<< HEAD
-            .get(&X_AMZ_USER_AGENT)
-=======
             .get(X_AMZ_USER_AGENT)
->>>>>>> a514793f
             .expect("UA header should be set");
     }
 }
