/*
 * Copyright Amazon.com, Inc. or its affiliates. All Rights Reserved.
 * SPDX-License-Identifier: Apache-2.0
 */

/* Automatically managed default lints */
#![cfg_attr(docsrs, feature(doc_auto_cfg))]
/* End of automatically managed default lints */
#![allow(clippy::derive_partial_eq_without_eq)]
#![warn(
    missing_debug_implementations,
    missing_docs,
    rust_2018_idioms,
    rustdoc::missing_crate_level_docs,
    unreachable_pub
)]
// Allow disallowed methods in tests
#![cfg_attr(test, allow(clippy::disallowed_methods))]

//! `aws-config` provides implementations of region and credential resolution.
//!
//! These implementations can be used either via the default chain implementation
//! [`from_env`]/[`ConfigLoader`] or ad-hoc individual credential and region providers.
//!
//! [`ConfigLoader`] can combine different configuration sources into an AWS shared-config:
//! [`SdkConfig`]. `SdkConfig` can be used configure an AWS service client.
//!
//! # Examples
//!
//! Load default SDK configuration:
//! ```no_run
//! use aws_config::BehaviorVersion;
//! mod aws_sdk_dynamodb {
//! #   pub struct Client;
//! #   impl Client {
//! #     pub fn new(config: &aws_types::SdkConfig) -> Self { Client }
//! #   }
//! # }
//! # async fn docs() {
//! let config = aws_config::load_defaults(BehaviorVersion::v2023_11_09()).await;
//! let client = aws_sdk_dynamodb::Client::new(&config);
//! # }
//! ```
//!
//! Load SDK configuration with a region override:
//! ```no_run
//! # mod aws_sdk_dynamodb {
//! #   pub struct Client;
//! #   impl Client {
//! #     pub fn new(config: &aws_types::SdkConfig) -> Self { Client }
//! #   }
//! # }
//! # async fn docs() {
//! # use aws_config::meta::region::RegionProviderChain;
//! let region_provider = RegionProviderChain::default_provider().or_else("us-east-1");
//! // Note: requires the `behavior-version-latest` feature enabled
//! let config = aws_config::from_env().region(region_provider).load().await;
//! let client = aws_sdk_dynamodb::Client::new(&config);
//! # }
//! ```
//!
//! Override configuration after construction of `SdkConfig`:
//!
//! ```no_run
//! # use aws_credential_types::provider::ProvideCredentials;
//! # use aws_types::SdkConfig;
//! # mod aws_sdk_dynamodb {
//! #   pub mod config {
//! #     pub struct Builder;
//! #     impl Builder {
//! #       pub fn credentials_provider(
//! #         self,
//! #         credentials_provider: impl aws_credential_types::provider::ProvideCredentials + 'static) -> Self { self }
//! #       pub fn build(self) -> Builder { self }
//! #     }
//! #     impl From<&aws_types::SdkConfig> for Builder {
//! #       fn from(_: &aws_types::SdkConfig) -> Self {
//! #           todo!()
//! #       }
//! #     }
//! #   }
//! #   pub struct Client;
//! #   impl Client {
//! #     pub fn from_conf(conf: config::Builder) -> Self { Client }
//! #     pub fn new(config: &aws_types::SdkConfig) -> Self { Client }
//! #   }
//! # }
//! # async fn docs() {
//! # use aws_config::meta::region::RegionProviderChain;
//! # fn custom_provider(base: &SdkConfig) -> impl ProvideCredentials {
//! #   base.credentials_provider().unwrap().clone()
//! # }
//! let sdk_config = aws_config::load_defaults(aws_config::BehaviorVersion::latest()).await;
//! let custom_credentials_provider = custom_provider(&sdk_config);
//! let dynamo_config = aws_sdk_dynamodb::config::Builder::from(&sdk_config)
//!   .credentials_provider(custom_credentials_provider)
//!   .build();
//! let client = aws_sdk_dynamodb::Client::from_conf(dynamo_config);
//! # }
//! ```

pub use aws_smithy_runtime_api::client::behavior_version::BehaviorVersion;
// Re-export types from aws-types
pub use aws_types::{
    app_name::{AppName, InvalidAppName},
    region::Region,
    SdkConfig,
};
/// Load default sources for all configuration with override support
pub use loader::ConfigLoader;

/// Types for configuring identity caching.
pub mod identity {
    pub use aws_smithy_runtime::client::identity::IdentityCache;
    pub use aws_smithy_runtime::client::identity::LazyCacheBuilder;
}

#[allow(dead_code)]
const PKG_VERSION: &str = env!("CARGO_PKG_VERSION");

#[cfg(test)]
mod test_case;

mod fs_util;
mod http_credential_provider;
mod json_credentials;

pub mod credential_process;
pub mod default_provider;
pub mod ecs;
pub mod environment;
pub mod imds;
pub mod meta;
pub mod profile;
pub mod provider_config;
pub mod retry;
mod sensitive_command;
#[cfg(feature = "sso")]
pub mod sso;
pub mod stalled_stream_protection;
pub(crate) mod standard_property;
pub mod sts;
pub mod timeout;
pub mod web_identity_token;

/// Create a config loader with the _latest_ defaults.
///
/// This loader will always set [`BehaviorVersion::latest`].
///
/// # Examples
/// ```no_run
/// # async fn create_config() {
/// let config = aws_config::from_env().region("us-east-1").load().await;
/// # }
/// ```
#[cfg(feature = "behavior-version-latest")]
pub fn from_env() -> ConfigLoader {
    ConfigLoader::default().behavior_version(BehaviorVersion::latest())
}

/// Load default configuration with the _latest_ defaults.
///
/// Convenience wrapper equivalent to `aws_config::load_defaults(BehaviorVersion::latest()).await`
#[cfg(feature = "behavior-version-latest")]
pub async fn load_from_env() -> SdkConfig {
    from_env().load().await
}

/// Create a config loader with the _latest_ defaults.
#[cfg(not(feature = "behavior-version-latest"))]
#[deprecated(
    note = "Use the `aws_config::defaults` function. If you don't care about future default behavior changes, you can continue to use this function by enabling the `behavior-version-latest` feature. Doing so will make this deprecation notice go away."
)]
pub fn from_env() -> ConfigLoader {
    ConfigLoader::default().behavior_version(BehaviorVersion::latest())
}

/// Load default configuration with the _latest_ defaults.
#[cfg(not(feature = "behavior-version-latest"))]
#[deprecated(
    note = "Use the `aws_config::load_defaults` function. If you don't care about future default behavior changes, you can continue to use this function by enabling the `behavior-version-latest` feature. Doing so will make this deprecation notice go away."
)]
pub async fn load_from_env() -> SdkConfig {
    load_defaults(BehaviorVersion::latest()).await
}

/// Create a config loader with the defaults for the given behavior version.
///
/// # Examples
/// ```no_run
/// # async fn create_config() {
/// use aws_config::BehaviorVersion;
/// let config = aws_config::defaults(BehaviorVersion::v2023_11_09())
///     .region("us-east-1")
///     .load()
///     .await;
/// # }
/// ```
pub fn defaults(version: BehaviorVersion) -> ConfigLoader {
    ConfigLoader::default().behavior_version(version)
}

/// Load default configuration with the given behavior version.
///
/// Convenience wrapper equivalent to `aws_config::defaults(behavior_version).load().await`
pub async fn load_defaults(version: BehaviorVersion) -> SdkConfig {
    defaults(version).load().await
}

mod loader {
<<<<<<< HEAD
    use crate::default_provider::use_dual_stack::use_dual_stack_provider;
    use crate::default_provider::use_fips::use_fips_provider;
    use crate::default_provider::{app_name, credentials, region, retry_config, timeout_config};
    use crate::meta::region::ProvideRegion;
    use crate::provider_config::ProviderConfig;
=======
>>>>>>> 0b35a092
    use aws_credential_types::provider::{
        token::{ProvideToken, SharedTokenProvider},
        ProvideCredentials, SharedCredentialsProvider,
    };
    use aws_credential_types::Credentials;
    use aws_runtime::profile::profile_file::ProfileFiles;
    use aws_smithy_async::rt::sleep::{default_async_sleep, AsyncSleep, SharedAsyncSleep};
    use aws_smithy_async::time::{SharedTimeSource, TimeSource};
    use aws_smithy_runtime_api::client::behavior_version::BehaviorVersion;
    use aws_smithy_runtime_api::client::http::HttpClient;
    use aws_smithy_runtime_api::client::identity::{ResolveCachedIdentity, SharedIdentityCache};
    use aws_smithy_runtime_api::client::stalled_stream_protection::StalledStreamProtectionConfig;
    use aws_smithy_runtime_api::shared::IntoShared;
    use aws_smithy_types::retry::RetryConfig;
    use aws_smithy_types::timeout::TimeoutConfig;
    use aws_types::app_name::AppName;
    use aws_types::docs_for;
    use aws_types::os_shim_internal::{Env, Fs};
    use aws_types::sdk_config::SharedHttpClient;
    use aws_types::SdkConfig;

    use crate::default_provider::{
        app_name, credentials, endpoint_url, ignore_configured_endpoint_urls as ignore_ep, region,
        retry_config, timeout_config, use_dual_stack, use_fips,
    };
    use crate::meta::region::ProvideRegion;
    use crate::profile::profile_file::ProfileFiles;
    use crate::provider_config::ProviderConfig;

    #[derive(Default, Debug)]
    enum CredentialsProviderOption {
        /// No provider was set by the user. We can set up the default credentials provider chain.
        #[default]
        NotSet,
        /// The credentials provider was explicitly unset. Do not set up a default chain.
        ExplicitlyUnset,
        /// Use the given credentials provider.
        Set(SharedCredentialsProvider),
    }

    /// Load a cross-service [`SdkConfig`] from the environment
    ///
    /// This builder supports overriding individual components of the generated config. Overriding a component
    /// will skip the standard resolution chain from **for that component**. For example,
    /// if you override the region provider, _even if that provider returns None_, the default region provider
    /// chain will not be used.
    #[derive(Default, Debug)]
    pub struct ConfigLoader {
        app_name: Option<AppName>,
        identity_cache: Option<SharedIdentityCache>,
        credentials_provider: CredentialsProviderOption,
        token_provider: Option<SharedTokenProvider>,
        endpoint_url: Option<String>,
        region: Option<Box<dyn ProvideRegion>>,
        retry_config: Option<RetryConfig>,
        sleep: Option<SharedAsyncSleep>,
        timeout_config: Option<TimeoutConfig>,
        provider_config: Option<ProviderConfig>,
        http_client: Option<SharedHttpClient>,
        profile_name_override: Option<String>,
        profile_files_override: Option<ProfileFiles>,
        use_fips: Option<bool>,
        use_dual_stack: Option<bool>,
        time_source: Option<SharedTimeSource>,
        stalled_stream_protection_config: Option<StalledStreamProtectionConfig>,
        env: Option<Env>,
        fs: Option<Fs>,
        behavior_version: Option<BehaviorVersion>,
    }

    impl ConfigLoader {
        /// Sets the [`BehaviorVersion`] used to build [`SdkConfig`].
        pub fn behavior_version(mut self, behavior_version: BehaviorVersion) -> Self {
            self.behavior_version = Some(behavior_version);
            self
        }

        /// Override the region used to build [`SdkConfig`].
        ///
        /// # Examples
        /// ```no_run
        /// # async fn create_config() {
        /// use aws_types::region::Region;
        /// let config = aws_config::from_env()
        ///     .region(Region::new("us-east-1"))
        ///     .load().await;
        /// # }
        /// ```
        pub fn region(mut self, region: impl ProvideRegion + 'static) -> Self {
            self.region = Some(Box::new(region));
            self
        }

        /// Override the retry_config used to build [`SdkConfig`].
        ///
        /// # Examples
        /// ```no_run
        /// # async fn create_config() {
        /// use aws_config::retry::RetryConfig;
        ///
        /// let config = aws_config::from_env()
        ///     .retry_config(RetryConfig::standard().with_max_attempts(2))
        ///     .load()
        ///     .await;
        /// # }
        /// ```
        pub fn retry_config(mut self, retry_config: RetryConfig) -> Self {
            self.retry_config = Some(retry_config);
            self
        }

        /// Override the timeout config used to build [`SdkConfig`].
        ///
        /// This will be merged with timeouts coming from the timeout information provider, which
        /// currently includes a default `CONNECT` timeout of `3.1s`.
        ///
        /// If you want to disable timeouts, use [`TimeoutConfig::disabled`]. If you want to disable
        /// a specific timeout, use `TimeoutConfig::set_<type>(None)`.
        ///
        /// **Note: This only sets timeouts for calls to AWS services.** Timeouts for the credentials
        /// provider chain are configured separately.
        ///
        /// # Examples
        /// ```no_run
        /// # use std::time::Duration;
        /// # async fn create_config() {
        /// use aws_config::timeout::TimeoutConfig;
        ///
        /// let config = aws_config::from_env()
        ///    .timeout_config(
        ///        TimeoutConfig::builder()
        ///            .operation_timeout(Duration::from_secs(5))
        ///            .build()
        ///    )
        ///    .load()
        ///    .await;
        /// # }
        /// ```
        pub fn timeout_config(mut self, timeout_config: TimeoutConfig) -> Self {
            self.timeout_config = Some(timeout_config);
            self
        }

        /// Override the sleep implementation for this [`ConfigLoader`].
        ///
        /// The sleep implementation is used to create timeout futures.
        /// You generally won't need to change this unless you're using an async runtime other
        /// than Tokio.
        pub fn sleep_impl(mut self, sleep: impl AsyncSleep + 'static) -> Self {
            // it's possible that we could wrapping an `Arc in an `Arc` and that's OK
            self.sleep = Some(sleep.into_shared());
            self
        }

        /// Set the time source used for tasks like signing requests.
        ///
        /// You generally won't need to change this unless you're compiling for a target
        /// that can't provide a default, such as WASM, or unless you're writing a test against
        /// the client that needs a fixed time.
        pub fn time_source(mut self, time_source: impl TimeSource + 'static) -> Self {
            self.time_source = Some(time_source.into_shared());
            self
        }

        /// Override the [`HttpClient`] for this [`ConfigLoader`].
        ///
        /// The HTTP client will be used for both AWS services and credentials providers.
        ///
        /// If you wish to use a separate HTTP client for credentials providers when creating clients,
        /// then override the HTTP client set with this function on the client-specific `Config`s.
        ///
        /// ## Examples
        ///
        /// ```no_run
        /// # use aws_smithy_async::rt::sleep::SharedAsyncSleep;
        /// #[cfg(feature = "client-hyper")]
        /// # async fn create_config() {
        /// use std::time::Duration;
        /// use aws_smithy_runtime::client::http::hyper_014::HyperClientBuilder;
        ///
        /// let tls_connector = hyper_rustls::HttpsConnectorBuilder::new()
        ///     .with_webpki_roots()
        ///     // NOTE: setting `https_only()` will not allow this connector to work with IMDS.
        ///     .https_only()
        ///     .enable_http1()
        ///     .enable_http2()
        ///     .build();
        ///
        /// let hyper_client = HyperClientBuilder::new().build(tls_connector);
        /// let sdk_config = aws_config::from_env()
        ///     .http_client(hyper_client)
        ///     .load()
        ///     .await;
        /// # }
        /// ```
        pub fn http_client(mut self, http_client: impl HttpClient + 'static) -> Self {
            self.http_client = Some(http_client.into_shared());
            self
        }

        /// Override the identity cache used to build [`SdkConfig`].
        ///
        /// The identity cache caches AWS credentials and SSO tokens. By default, a lazy cache is used
        /// that will load credentials upon first request, cache them, and then reload them during
        /// another request when they are close to expiring.
        ///
        /// # Examples
        ///
        /// Change a setting on the default lazy caching implementation:
        /// ```no_run
        /// use aws_config::identity::IdentityCache;
        /// use std::time::Duration;
        ///
        /// # async fn create_config() {
        /// let config = aws_config::from_env()
        ///     .identity_cache(
        ///         IdentityCache::lazy()
        ///             // Change the load timeout to 10 seconds.
        ///             // Note: there are other timeouts that could trigger if the load timeout is too long.
        ///             .load_timeout(Duration::from_secs(10))
        ///             .build()
        ///     )
        ///     .load()
        ///     .await;
        /// # }
        /// ```
        pub fn identity_cache(
            mut self,
            identity_cache: impl ResolveCachedIdentity + 'static,
        ) -> Self {
            self.identity_cache = Some(identity_cache.into_shared());
            self
        }

        /// Override the credentials provider used to build [`SdkConfig`].
        ///
        /// # Examples
        ///
        /// Override the credentials provider but load the default value for region:
        /// ```no_run
        /// # use aws_credential_types::Credentials;
        /// # fn create_my_credential_provider() -> Credentials {
        /// #     Credentials::new("example", "example", None, None, "example")
        /// # }
        /// # async fn create_config() {
        /// let config = aws_config::from_env()
        ///     .credentials_provider(create_my_credential_provider())
        ///     .load()
        ///     .await;
        /// # }
        /// ```
        pub fn credentials_provider(
            mut self,
            credentials_provider: impl ProvideCredentials + 'static,
        ) -> Self {
            self.credentials_provider = CredentialsProviderOption::Set(
                SharedCredentialsProvider::new(credentials_provider),
            );
            self
        }

        /// Don't use credentials to sign requests.
        ///
        /// Turning off signing with credentials is necessary in some cases, such as using
        /// anonymous auth for S3, calling operations in STS that don't require a signature,
        /// or using token-based auth.
        ///
        /// **Note**: For tests, e.g. with a service like DynamoDB Local, this is **not** what you
        /// want. If credentials are disabled, requests cannot be signed. For these use cases, use
        /// [`test_credentials`](Self::test_credentials).
        ///
        /// # Examples
        ///
        /// Turn off credentials in order to call a service without signing:
        /// ```no_run
        /// # async fn create_config() {
        /// let config = aws_config::from_env()
        ///     .no_credentials()
        ///     .load()
        ///     .await;
        /// # }
        /// ```
        pub fn no_credentials(mut self) -> Self {
            self.credentials_provider = CredentialsProviderOption::ExplicitlyUnset;
            self
        }

        /// Set test credentials for use when signing requests
        pub fn test_credentials(self) -> Self {
            #[allow(unused_mut)]
            let mut ret = self.credentials_provider(Credentials::for_tests());
            #[cfg(all(feature = "sso", feature = "test-util"))]
            {
                use aws_smithy_runtime_api::client::identity::http::Token;
                ret = ret.token_provider(Token::for_tests());
            }
            ret
        }

        /// Override the access token provider used to build [`SdkConfig`].
        ///
        /// # Examples
        ///
        /// Override the token provider but load the default value for region:
        /// ```no_run
        /// # use aws_credential_types::Token;
        /// # fn create_my_token_provider() -> Token {
        /// #     Token::new("example", None)
        /// # }
        /// # async fn create_config() {
        /// let config = aws_config::from_env()
        ///     .token_provider(create_my_token_provider())
        ///     .load()
        ///     .await;
        /// # }
        /// ```
        pub fn token_provider(mut self, token_provider: impl ProvideToken + 'static) -> Self {
            self.token_provider = Some(SharedTokenProvider::new(token_provider));
            self
        }

        /// Override the name of the app used to build [`SdkConfig`].
        ///
        /// This _optional_ name is used to identify the application in the user agent that
        /// gets sent along with requests.
        ///
        /// # Examples
        /// ```no_run
        /// # async fn create_config() {
        /// use aws_config::AppName;
        /// let config = aws_config::from_env()
        ///     .app_name(AppName::new("my-app-name").expect("valid app name"))
        ///     .load().await;
        /// # }
        /// ```
        pub fn app_name(mut self, app_name: AppName) -> Self {
            self.app_name = Some(app_name);
            self
        }

        /// Provides the ability to programmatically override the profile files that get loaded by the SDK.
        ///
        /// The [`Default`] for `ProfileFiles` includes the default SDK config and credential files located in
        /// `~/.aws/config` and `~/.aws/credentials` respectively.
        ///
        /// Any number of config and credential files may be added to the `ProfileFiles` file set, with the
        /// only requirement being that there is at least one of each. Profile file locations will produce an
        /// error if they don't exist, but the default config/credentials files paths are exempt from this validation.
        ///
        /// # Example: Using a custom profile file path
        ///
        /// ```no_run
        /// use aws_config::profile::{ProfileFileCredentialsProvider, ProfileFileRegionProvider};
        /// use aws_config::profile::profile_file::{ProfileFiles, ProfileFileKind};
        ///
        /// # async fn example() {
        /// let profile_files = ProfileFiles::builder()
        ///     .with_file(ProfileFileKind::Credentials, "some/path/to/credentials-file")
        ///     .build();
        /// let sdk_config = aws_config::from_env()
        ///     .profile_files(profile_files)
        ///     .load()
        ///     .await;
        /// # }
        pub fn profile_files(mut self, profile_files: ProfileFiles) -> Self {
            self.profile_files_override = Some(profile_files);
            self
        }

        /// Override the profile name used by configuration providers
        ///
        /// Profile name is selected from an ordered list of sources:
        /// 1. This override.
        /// 2. The value of the `AWS_PROFILE` environment variable.
        /// 3. `default`
        ///
        /// Each AWS profile has a name. For example, in the file below, the profiles are named
        /// `dev`, `prod` and `staging`:
        /// ```ini
        /// [dev]
        /// ec2_metadata_service_endpoint = http://my-custom-endpoint:444
        ///
        /// [staging]
        /// ec2_metadata_service_endpoint = http://my-custom-endpoint:444
        ///
        /// [prod]
        /// ec2_metadata_service_endpoint = http://my-custom-endpoint:444
        /// ```
        ///
        /// See [Named profiles](https://docs.aws.amazon.com/cli/latest/userguide/cli-configure-profiles.html)
        /// for more information about naming profiles.
        ///
        /// # Example: Using a custom profile name
        ///
        /// ```no_run
        /// use aws_config::profile::{ProfileFileCredentialsProvider, ProfileFileRegionProvider};
        /// use aws_config::profile::profile_file::{ProfileFiles, ProfileFileKind};
        ///
        /// # async fn example() {
        /// let sdk_config = aws_config::from_env()
        ///     .profile_name("prod")
        ///     .load()
        ///     .await;
        /// # }
        pub fn profile_name(mut self, profile_name: impl Into<String>) -> Self {
            self.profile_name_override = Some(profile_name.into());
            self
        }

        /// Override the endpoint URL used for **all** AWS services.
        ///
        /// This method will override the endpoint URL used for **all** AWS services. This primarily
        /// exists to set a static endpoint for tools like `LocalStack`. When sending requests to
        /// production AWS services, this method should only be used for service-specific behavior.
        ///
        /// When this method is used, the [`Region`](aws_types::region::Region) is only used for
        /// signing; it is not used to route the request.
        ///
        /// # Examples
        ///
        /// Use a static endpoint for all services
        /// ```no_run
        /// # async fn create_config() {
        /// let sdk_config = aws_config::from_env()
        ///     .endpoint_url("http://localhost:1234")
        ///     .load()
        ///     .await;
        /// # }
        pub fn endpoint_url(mut self, endpoint_url: impl Into<String>) -> Self {
            self.endpoint_url = Some(endpoint_url.into());
            self
        }

        #[doc = docs_for!(use_fips)]
        pub fn use_fips(mut self, use_fips: bool) -> Self {
            self.use_fips = Some(use_fips);
            self
        }

        #[doc = docs_for!(use_dual_stack)]
        pub fn use_dual_stack(mut self, use_dual_stack: bool) -> Self {
            self.use_dual_stack = Some(use_dual_stack);
            self
        }

        /// Override the [`StalledStreamProtectionConfig`] used to build [`SdkConfig`].
        ///
        /// This configures stalled stream protection. When enabled, download streams
        /// that stop (stream no data) for longer than a configured grace period will return an error.
        ///
        /// By default, streams that transmit less than one byte per-second for five seconds will
        /// be cancelled.
        ///
        /// _Note_: When an override is provided, the default implementation is replaced.
        ///
        /// # Examples
        /// ```no_run
        /// # async fn create_config() {
        /// use aws_config::stalled_stream_protection::StalledStreamProtectionConfig;
        /// use std::time::Duration;
        /// let config = aws_config::from_env()
        ///     .stalled_stream_protection(
        ///         StalledStreamProtectionConfig::enabled()
        ///             .grace_period(Duration::from_secs(1))
        ///             .build()
        ///     )
        ///     .load()
        ///     .await;
        /// # }
        /// ```
        pub fn stalled_stream_protection(
            mut self,
            stalled_stream_protection_config: StalledStreamProtectionConfig,
        ) -> Self {
            self.stalled_stream_protection_config = Some(stalled_stream_protection_config);
            self
        }

        /// Load the default configuration chain
        ///
        /// If fields have been overridden during builder construction, the override values will be used.
        ///
        /// Otherwise, the default values for each field will be provided.
        ///
        /// NOTE: When an override is provided, the default implementation is **not** used as a fallback.
        /// This means that if you provide a region provider that does not return a region, no region will
        /// be set in the resulting [`SdkConfig`].
        pub async fn load(self) -> SdkConfig {
            let time_source = self.time_source.unwrap_or_default();

            let sleep_impl = if self.sleep.is_some() {
                self.sleep
            } else {
                if default_async_sleep().is_none() {
                    tracing::warn!(
                        "An implementation of AsyncSleep was requested by calling default_async_sleep \
                         but no default was set.
                         This happened when ConfigLoader::load was called during Config construction. \
                         You can fix this by setting a sleep_impl on the ConfigLoader before calling \
                         load or by enabling the rt-tokio feature"
                    );
                }
                default_async_sleep()
            };

            let conf = self
                .provider_config
                .unwrap_or_else(|| {
                    let mut config = ProviderConfig::init(time_source.clone(), sleep_impl.clone())
                        .with_fs(self.fs.unwrap_or_default())
                        .with_env(self.env.unwrap_or_default());
                    if let Some(http_client) = self.http_client.clone() {
                        config = config.with_http_client(http_client);
                    }
                    config
                })
                .with_profile_config(self.profile_files_override, self.profile_name_override);

            let use_fips = if let Some(use_fips) = self.use_fips {
                Some(use_fips)
            } else {
                use_fips::use_fips_provider(&conf).await
            };

            let use_dual_stack = if let Some(use_dual_stack) = self.use_dual_stack {
                Some(use_dual_stack)
            } else {
                use_dual_stack::use_dual_stack_provider(&conf).await
            };

            let conf = conf
                .with_use_fips(use_fips)
                .with_use_dual_stack(use_dual_stack);

            let region = if let Some(provider) = self.region {
                provider.region().await
            } else {
                region::Builder::default()
                    .configure(&conf)
                    .build()
                    .region()
                    .await
            };

            let retry_config = if let Some(retry_config) = self.retry_config {
                retry_config
            } else {
                retry_config::default_provider()
                    .configure(&conf)
                    .retry_config()
                    .await
            };

            let app_name = if self.app_name.is_some() {
                self.app_name
            } else {
                app_name::default_provider()
                    .configure(&conf)
                    .app_name()
                    .await
            };

            let base_config = timeout_config::default_provider()
                .configure(&conf)
                .timeout_config()
                .await;
            let mut timeout_config = self
                .timeout_config
                .unwrap_or_else(|| TimeoutConfig::builder().build());
            timeout_config.take_defaults_from(&base_config);

            let credentials_provider = match self.credentials_provider {
                CredentialsProviderOption::Set(provider) => Some(provider),
                CredentialsProviderOption::NotSet => {
                    let mut builder =
                        credentials::DefaultCredentialsChain::builder().configure(conf.clone());
                    builder.set_region(region.clone());
                    Some(SharedCredentialsProvider::new(builder.build().await))
                }
                CredentialsProviderOption::ExplicitlyUnset => None,
            };

            let token_provider = match self.token_provider {
                Some(provider) => Some(provider),
                None => {
                    #[cfg(feature = "sso")]
                    {
                        let mut builder =
                            crate::default_provider::token::DefaultTokenChain::builder()
                                .configure(conf.clone());
                        builder.set_region(region.clone());
                        Some(SharedTokenProvider::new(builder.build().await))
                    }
                    #[cfg(not(feature = "sso"))]
                    {
                        None
                    }
                }
            };

            let mut builder = SdkConfig::builder()
                .region(region)
                .retry_config(retry_config)
                .timeout_config(timeout_config)
                .time_source(time_source);

            // If an endpoint URL is set programmatically, then our work is done.
            let endpoint_url = if self.endpoint_url.is_some() {
                self.endpoint_url
            } else {
                // Otherwise, check to see if we should ignore EP URLs set in the environment.
                let ignore_configured_endpoint_urls =
                    ignore_ep::ignore_configured_endpoint_urls_provider(&conf)
                        .await
                        .unwrap_or_default();

                if ignore_configured_endpoint_urls {
                    // If yes, log a trace and return `None`.
                    tracing::trace!(
                        "`ignore_configured_endpoint_urls` is set, any endpoint URLs configured in the environment will be ignored. \
                        NOTE: Endpoint URLs set programmatically WILL still be respected"
                    );
                    None
                } else {
                    // Otherwise, attempt to resolve one.
                    endpoint_url::endpoint_url_provider(&conf).await
                }
            };
            builder.set_endpoint_url(endpoint_url);

            builder.set_behavior_version(self.behavior_version);
            builder.set_http_client(self.http_client);
            builder.set_app_name(app_name);
            builder.set_identity_cache(self.identity_cache);
            builder.set_credentials_provider(credentials_provider);
            builder.set_token_provider(token_provider);
            builder.set_sleep_impl(sleep_impl);
            builder.set_use_fips(use_fips);
            builder.set_use_dual_stack(use_dual_stack);
            builder.set_stalled_stream_protection(self.stalled_stream_protection_config);
            builder.build()
        }
    }

    #[cfg(test)]
    impl ConfigLoader {
        pub(crate) fn env(mut self, env: Env) -> Self {
            self.env = Some(env);
            self
        }

        pub(crate) fn fs(mut self, fs: Fs) -> Self {
            self.fs = Some(fs);
            self
        }
    }

    #[cfg(test)]
    mod test {
        use crate::profile::profile_file::{ProfileFileKind, ProfileFiles};
        use crate::test_case::{no_traffic_client, InstantSleep};
        use crate::BehaviorVersion;
        use crate::{defaults, ConfigLoader};
        use aws_credential_types::provider::ProvideCredentials;
        use aws_smithy_async::rt::sleep::TokioSleep;
        use aws_smithy_runtime::client::http::test_util::{infallible_client_fn, NeverClient};
        use aws_types::app_name::AppName;
        use aws_types::os_shim_internal::{Env, Fs};
        use std::sync::atomic::{AtomicUsize, Ordering};
        use std::sync::Arc;
        use tracing_test::traced_test;

        #[tokio::test]
        #[traced_test]
        async fn provider_config_used() {
            let env = Env::from_slice(&[
                ("AWS_MAX_ATTEMPTS", "10"),
                ("AWS_REGION", "us-west-4"),
                ("AWS_ACCESS_KEY_ID", "akid"),
                ("AWS_SECRET_ACCESS_KEY", "secret"),
            ]);
            let fs =
                Fs::from_slice(&[("test_config", "[profile custom]\nsdk-ua-app-id = correct")]);
            let loader = defaults(BehaviorVersion::latest())
                .sleep_impl(TokioSleep::new())
                .env(env)
                .fs(fs)
                .http_client(NeverClient::new())
                .profile_name("custom")
                .profile_files(
                    ProfileFiles::builder()
                        .with_file(ProfileFileKind::Config, "test_config")
                        .build(),
                )
                .load()
                .await;
            assert_eq!(10, loader.retry_config().unwrap().max_attempts());
            assert_eq!("us-west-4", loader.region().unwrap().as_ref());
            assert_eq!(
                "akid",
                loader
                    .credentials_provider()
                    .unwrap()
                    .provide_credentials()
                    .await
                    .unwrap()
                    .access_key_id(),
            );
            assert_eq!(Some(&AppName::new("correct").unwrap()), loader.app_name());
            logs_assert(|lines| {
                let num_config_loader_logs = lines
                    .iter()
                    .filter(|l| l.contains("provider_config_used"))
                    .filter(|l| l.contains("config file loaded"))
                    .count();
                match num_config_loader_logs {
                    0 => Err("no config file logs found!".to_string()),
                    1 => Ok(()),
                    more => Err(format!(
                        "the config file was parsed more than once! (parsed {})",
                        more
                    )),
                }
            });
        }

        fn base_conf() -> ConfigLoader {
            defaults(BehaviorVersion::latest())
                .sleep_impl(InstantSleep)
                .http_client(no_traffic_client())
        }

        #[tokio::test]
        async fn load_fips() {
            let conf = base_conf().use_fips(true).load().await;
            assert_eq!(Some(true), conf.use_fips());
        }

        #[tokio::test]
        async fn load_dual_stack() {
            let conf = base_conf().use_dual_stack(false).load().await;
            assert_eq!(Some(false), conf.use_dual_stack());

            let conf = base_conf().load().await;
            assert_eq!(None, conf.use_dual_stack());
        }

        #[tokio::test]
        async fn app_name() {
            let app_name = AppName::new("my-app-name").unwrap();
            let conf = base_conf().app_name(app_name.clone()).load().await;
            assert_eq!(Some(&app_name), conf.app_name());
        }

        #[cfg(feature = "rustls")]
        #[tokio::test]
        async fn disable_default_credentials() {
            let config = defaults(BehaviorVersion::latest())
                .no_credentials()
                .load()
                .await;
            assert!(config.identity_cache().is_none());
            assert!(config.credentials_provider().is_none());
        }

        #[tokio::test]
        async fn connector_is_shared() {
            let num_requests = Arc::new(AtomicUsize::new(0));
            let movable = num_requests.clone();
            let http_client = infallible_client_fn(move |_req| {
                movable.fetch_add(1, Ordering::Relaxed);
                http::Response::new("ok!")
            });
            let config = defaults(BehaviorVersion::latest())
                .fs(Fs::from_slice(&[]))
                .env(Env::from_slice(&[]))
                .http_client(http_client.clone())
                .load()
                .await;
            config
                .credentials_provider()
                .unwrap()
                .provide_credentials()
                .await
                .expect_err("did not expect credentials to be loaded—no traffic is allowed");
            let num_requests = num_requests.load(Ordering::Relaxed);
            assert!(num_requests > 0, "{}", num_requests);
        }

        #[tokio::test]
        async fn endpoint_urls_may_be_ignored_from_env() {
            let fs = Fs::from_slice(&[(
                "test_config",
                "[profile custom]\nendpoint_url = http://profile",
            )]);
            let env = Env::from_slice(&[("AWS_IGNORE_CONFIGURED_ENDPOINT_URLS", "true")]);

            let conf = base_conf().use_dual_stack(false).load().await;
            assert_eq!(Some(false), conf.use_dual_stack());

            let conf = base_conf().load().await;
            assert_eq!(None, conf.use_dual_stack());

            // Check that we get nothing back because the env said we should ignore endpoints
            let config = base_conf()
                .fs(fs.clone())
                .env(env)
                .profile_name("custom")
                .profile_files(
                    ProfileFiles::builder()
                        .with_file(ProfileFileKind::Config, "test_config")
                        .build(),
                )
                .load()
                .await;
            assert_eq!(None, config.endpoint_url());

            // Check that without the env, we DO get something back
            let config = base_conf()
                .fs(fs)
                .profile_name("custom")
                .profile_files(
                    ProfileFiles::builder()
                        .with_file(ProfileFileKind::Config, "test_config")
                        .build(),
                )
                .load()
                .await;
            assert_eq!(Some("http://profile"), config.endpoint_url());
        }

        #[tokio::test]
        async fn endpoint_urls_may_be_ignored_from_profile() {
            let fs = Fs::from_slice(&[(
                "test_config",
                "[profile custom]\nignore_configured_endpoint_urls = true",
            )]);
            let env = Env::from_slice(&[("AWS_ENDPOINT_URL", "http://environment")]);

            // Check that we get nothing back because the profile said we should ignore endpoints
            let config = base_conf()
                .fs(fs)
                .env(env.clone())
                .profile_name("custom")
                .profile_files(
                    ProfileFiles::builder()
                        .with_file(ProfileFileKind::Config, "test_config")
                        .build(),
                )
                .load()
                .await;
            assert_eq!(None, config.endpoint_url());

            // Check that without the profile, we DO get something back
            let config = base_conf().env(env).load().await;
            assert_eq!(Some("http://environment"), config.endpoint_url());
        }

        #[tokio::test]
        async fn programmatic_endpoint_urls_may_not_be_ignored() {
            let fs = Fs::from_slice(&[(
                "test_config",
                "[profile custom]\nignore_configured_endpoint_urls = true",
            )]);
            let env = Env::from_slice(&[("AWS_IGNORE_CONFIGURED_ENDPOINT_URLS", "true")]);

            // Check that we get something back because we explicitly set the loader's endpoint URL
            let config = base_conf()
                .fs(fs)
                .env(env)
                .endpoint_url("http://localhost")
                .profile_name("custom")
                .profile_files(
                    ProfileFiles::builder()
                        .with_file(ProfileFileKind::Config, "test_config")
                        .build(),
                )
                .load()
                .await;
            assert_eq!(Some("http://localhost"), config.endpoint_url());
        }
    }
}<|MERGE_RESOLUTION|>--- conflicted
+++ resolved
@@ -208,20 +208,11 @@
 }
 
 mod loader {
-<<<<<<< HEAD
-    use crate::default_provider::use_dual_stack::use_dual_stack_provider;
-    use crate::default_provider::use_fips::use_fips_provider;
-    use crate::default_provider::{app_name, credentials, region, retry_config, timeout_config};
-    use crate::meta::region::ProvideRegion;
-    use crate::provider_config::ProviderConfig;
-=======
->>>>>>> 0b35a092
     use aws_credential_types::provider::{
         token::{ProvideToken, SharedTokenProvider},
         ProvideCredentials, SharedCredentialsProvider,
     };
     use aws_credential_types::Credentials;
-    use aws_runtime::profile::profile_file::ProfileFiles;
     use aws_smithy_async::rt::sleep::{default_async_sleep, AsyncSleep, SharedAsyncSleep};
     use aws_smithy_async::time::{SharedTimeSource, TimeSource};
     use aws_smithy_runtime_api::client::behavior_version::BehaviorVersion;
