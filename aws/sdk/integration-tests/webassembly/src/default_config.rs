/*
 * Copyright Amazon.com, Inc. or its affiliates. All Rights Reserved.
 * SPDX-License-Identifier: Apache-2.0
 */

<<<<<<< HEAD
use crate::http::WasmHttpConnector;
use aws_config::retry::RetryConfig;
use aws_credential_types::Credentials;
use aws_smithy_types::timeout::TimeoutConfig;
use aws_types::region::Region;
use std::future::Future;

pub(crate) fn get_default_config() -> impl Future<Output = aws_config::SdkConfig> {
=======
use aws_smithy_types::{retry::RetryConfig, timeout::TimeoutConfig};
use aws_smithy_wasm::wasi_adapter::wasi_connector;

pub(crate) async fn get_default_config() -> aws_config::SdkConfig {
>>>>>>> 023ba22e
    aws_config::from_env()
        .region("us-east-2")
        .timeout_config(TimeoutConfig::disabled())
        .retry_config(RetryConfig::disabled())
<<<<<<< HEAD
        .http_client(WasmHttpConnector::new())
=======
        .http_connector(wasi_connector())
        .no_credentials()
>>>>>>> 023ba22e
        .load()
        .await
}

#[tokio::test]
pub async fn test_default_config() {
    let shared_config = get_default_config().await;
    let client = aws_sdk_s3::Client::new(&shared_config);
    assert_eq!(client.config().region().unwrap().to_string(), "us-east-2")
}<|MERGE_RESOLUTION|>--- conflicted
+++ resolved
@@ -3,7 +3,6 @@
  * SPDX-License-Identifier: Apache-2.0
  */
 
-<<<<<<< HEAD
 use crate::http::WasmHttpConnector;
 use aws_config::retry::RetryConfig;
 use aws_credential_types::Credentials;
@@ -12,22 +11,12 @@
 use std::future::Future;
 
 pub(crate) fn get_default_config() -> impl Future<Output = aws_config::SdkConfig> {
-=======
-use aws_smithy_types::{retry::RetryConfig, timeout::TimeoutConfig};
-use aws_smithy_wasm::wasi_adapter::wasi_connector;
-
-pub(crate) async fn get_default_config() -> aws_config::SdkConfig {
->>>>>>> 023ba22e
     aws_config::from_env()
         .region("us-east-2")
         .timeout_config(TimeoutConfig::disabled())
         .retry_config(RetryConfig::disabled())
-<<<<<<< HEAD
         .http_client(WasmHttpConnector::new())
-=======
-        .http_connector(wasi_connector())
         .no_credentials()
->>>>>>> 023ba22e
         .load()
         .await
 }
