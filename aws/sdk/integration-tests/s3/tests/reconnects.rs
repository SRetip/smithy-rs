/*
 * Copyright Amazon.com, Inc. or its affiliates. All Rights Reserved.
 * SPDX-License-Identifier: Apache-2.0
 */

use aws_sdk_s3::config::retry::{ReconnectMode, RetryConfig};
use aws_sdk_s3::config::{Credentials, Region, SharedAsyncSleep};
use aws_smithy_async::rt::sleep::TokioSleep;
<<<<<<< HEAD
use aws_smithy_client::test_connection::wire_mock::{
    check_matches, ReplayedEvent, WireLevelTestConnection,
};
use aws_smithy_client::{ev, match_events};
use aws_smithy_runtime::client::retries::classifiers::HttpStatusCodeClassifier;
=======
use aws_smithy_runtime::client::http::test_util::wire::{ReplayedEvent, WireMockServer};
use aws_smithy_runtime::{ev, match_events};
>>>>>>> 26a914ec

#[tokio::test]
async fn test_disable_reconnect_on_503() {
    let mock = WireMockServer::start(vec![
        ReplayedEvent::status(503),
        ReplayedEvent::status(503),
        ReplayedEvent::with_body("here-is-your-object"),
    ])
    .await;

    let config = aws_sdk_s3::Config::builder()
        .region(Region::from_static("us-east-2"))
        .credentials_provider(Credentials::for_tests())
        .sleep_impl(SharedAsyncSleep::new(TokioSleep::new()))
        .endpoint_url(mock.endpoint_url())
<<<<<<< HEAD
        .http_connector(mock.http_connector())
        .retry_classifier(HttpStatusCodeClassifier::default())
=======
        .http_client(mock.http_client())
>>>>>>> 26a914ec
        .retry_config(
            RetryConfig::standard().with_reconnect_mode(ReconnectMode::ReuseAllConnections),
        )
        .build();
    let client = aws_sdk_s3::Client::from_conf(config);
    let resp = client
        .get_object()
        .bucket("bucket")
        .key("key")
        .send()
        .await
        .expect("succeeds after retries");
    assert_eq!(
        resp.body.collect().await.unwrap().to_vec(),
        b"here-is-your-object"
    );
    match_events!(
        ev!(dns),
        ev!(connect),
        ev!(http(503)),
        ev!(http(503)),
        ev!(http(200))
    )(&mock.events());
}

#[tokio::test]
async fn test_enabling_reconnect_on_503() {
    let mock = WireMockServer::start(vec![
        ReplayedEvent::status(503),
        ReplayedEvent::status(503),
        ReplayedEvent::with_body("here-is-your-object"),
    ])
    .await;

    let config = aws_sdk_s3::Config::builder()
        .region(Region::from_static("us-east-2"))
        .credentials_provider(Credentials::for_tests())
        .sleep_impl(SharedAsyncSleep::new(TokioSleep::new()))
        .endpoint_url(mock.endpoint_url())
<<<<<<< HEAD
        .http_connector(mock.http_connector())
        .retry_classifier(HttpStatusCodeClassifier::default())
=======
        .http_client(mock.http_client())
>>>>>>> 26a914ec
        .retry_config(
            RetryConfig::standard().with_reconnect_mode(ReconnectMode::ReconnectOnTransientError),
        )
        .build();
    let client = aws_sdk_s3::Client::from_conf(config);
    let resp = client
        .get_object()
        .bucket("bucket")
        .key("key")
        .send()
        .await
        .expect("succeeds after retries");
    assert_eq!(
        resp.body.collect().await.unwrap().to_vec(),
        b"here-is-your-object"
    );
    match_events!(
        ev!(dns),
        ev!(connect),
        ev!(http(503)),
        ev!(dns),
        ev!(connect),
        ev!(http(503)),
        ev!(dns),
        ev!(connect),
        ev!(http(200))
    )(&mock.events());
}<|MERGE_RESOLUTION|>--- conflicted
+++ resolved
@@ -6,16 +6,9 @@
 use aws_sdk_s3::config::retry::{ReconnectMode, RetryConfig};
 use aws_sdk_s3::config::{Credentials, Region, SharedAsyncSleep};
 use aws_smithy_async::rt::sleep::TokioSleep;
-<<<<<<< HEAD
-use aws_smithy_client::test_connection::wire_mock::{
-    check_matches, ReplayedEvent, WireLevelTestConnection,
-};
-use aws_smithy_client::{ev, match_events};
+use aws_smithy_runtime::client::http::test_util::wire::{ReplayedEvent, WireMockServer};
 use aws_smithy_runtime::client::retries::classifiers::HttpStatusCodeClassifier;
-=======
-use aws_smithy_runtime::client::http::test_util::wire::{ReplayedEvent, WireMockServer};
 use aws_smithy_runtime::{ev, match_events};
->>>>>>> 26a914ec
 
 #[tokio::test]
 async fn test_disable_reconnect_on_503() {
@@ -31,12 +24,8 @@
         .credentials_provider(Credentials::for_tests())
         .sleep_impl(SharedAsyncSleep::new(TokioSleep::new()))
         .endpoint_url(mock.endpoint_url())
-<<<<<<< HEAD
-        .http_connector(mock.http_connector())
+        .http_client(mock.http_client())
         .retry_classifier(HttpStatusCodeClassifier::default())
-=======
-        .http_client(mock.http_client())
->>>>>>> 26a914ec
         .retry_config(
             RetryConfig::standard().with_reconnect_mode(ReconnectMode::ReuseAllConnections),
         )
@@ -76,12 +65,8 @@
         .credentials_provider(Credentials::for_tests())
         .sleep_impl(SharedAsyncSleep::new(TokioSleep::new()))
         .endpoint_url(mock.endpoint_url())
-<<<<<<< HEAD
-        .http_connector(mock.http_connector())
+        .http_client(mock.http_client())
         .retry_classifier(HttpStatusCodeClassifier::default())
-=======
-        .http_client(mock.http_client())
->>>>>>> 26a914ec
         .retry_config(
             RetryConfig::standard().with_reconnect_mode(ReconnectMode::ReconnectOnTransientError),
         )
