# Example changelog entries
# [[aws-sdk-rust]]
# message = "Fix typos in module documentation for generated crates"
# references = ["smithy-rs#920"]
# meta = { "breaking" = false, "tada" = false, "bug" = false }
# author = "rcoh"
#
# [[smithy-rs]]
# message = "Fix typos in module documentation for generated crates"
# references = ["smithy-rs#920"]
# meta = { "breaking" = false, "tada" = false, "bug" = false, "target" = "client | server | all"}
# author = "rcoh"

[[smithy-rs]]
message = "Fix bug in AWS JSON 1.x routers where, if a service had more than 14 operations, the router was created without the route for the 15th operation."
author = "thor-bjorgvinsson"
references = ["smithy-rs#2733"]
meta = { "breaking" = false, "tada" = false, "bug" = true, "target" = "server" }

[[aws-sdk-rust]]
message = "Remove native-tls and add a migration guide."
author = "82marbag"
references = ["smithy-rs#2675"]
meta = { "breaking" = true, "tada" = false, "bug" = false }

[[smithy-rs]]
message = "Remove native-tls and add a migration guide."
author = "82marbag"
references = ["smithy-rs#2675"]
meta = { "breaking" = true, "tada" = false, "bug" = false }

[[aws-sdk-rust]]
message = "Fix error message when `credentials-sso` feature is not enabled on `aws-config`. NOTE: if you use `no-default-features`, you will need to manually able `credentials-sso` after 0.55.*"
references = ["smithy-rs#2722", "aws-sdk-rust#703"]
meta = { "breaking" = false, "tada" = false, "bug" = true }
author = "rcoh"

[[aws-sdk-rust]]
message = "`SsoCredentialsProvider`, `AssumeRoleProvider`, and `WebIdentityTokenCredentialsProvider` now use `NoCredentialsCache` internally when fetching credentials using an STS client. This avoids double-caching when these providers are wrapped by `LazyCredentialsCache` when a service client is created."
references = ["smithy-rs#2720"]
meta = { "breaking" = false, "tada" = false, "bug" = true }
author = "ysaito1001"

[[smithy-rs]]
message = """
<details>
<summary>Breaking change in how event stream signing works (click to expand more details)</summary>

This change will only impact you if you are wiring up their own event stream signing/authentication scheme. If you're using `aws-sig-auth` to use AWS SigV4 event stream signing, then this change will **not** impact you.

Previously, event stream signing was configured at codegen time by placing a `new_event_stream_signer` method on the `Config`. This function was called at serialization time to connect the signer to the streaming body. Now, instead, a special `DeferredSigner` is wired up at serialization time that relies on a signing implementation to be sent on a channel by the HTTP request signer. To do this, a `DeferredSignerSender` must be pulled out of the property bag, and its `send()` method called with the desired event stream signing implementation.

See the changes in https://github.com/awslabs/smithy-rs/pull/2671 for an example of how this was done for SigV4.
</details>
"""
references = ["smithy-rs#2671"]
meta = { "breaking" = true, "tada" = false, "bug" = false, "target" = "client" }
author = "jdisanti"

[[aws-sdk-rust]]
message = "For event stream operations such as S3 SelectObjectContent or Transcribe StartStreamTranscription, the `EventStreamSender` in the input now requires the passed in `Stream` impl to implement `Sync`."
references = ["smithy-rs#2673"]
meta = { "breaking" = true, "tada" = false, "bug" = false }
author = "jdisanti"

[[smithy-rs]]
message = "For event stream operations, the `EventStreamSender` in inputs/outputs now requires the passed in `Stream` impl to implement `Sync`."
references = ["smithy-rs#2673"]
meta = { "breaking" = true, "tada" = false, "bug" = false, "target" = "all" }
author = "jdisanti"

[[aws-sdk-rust]]
message = "The `SigningInstructions` in the `aws-sigv4` module are now public. This allows them to be named in a function signature."
references = ["smithy-rs#2730"]
author = "cholcombe973"
meta = { "breaking" = false, "tada" = false, "bug" = true }

[[smithy-rs]]
message = "Code generation will abort if the `ignoreUnsupportedConstraints` codegen flag has no effect, that is, if all constraint traits used in your model are well-supported. Please remove the flag in such case."
references = ["smithy-rs#2539"]
meta = { "breaking" = true, "tada" = false, "bug" = false, "target" = "server" }
author = "david-perez"

[[smithy-rs]]
message = "Time is now controlled by the `TimeSource` trait. This facilitates testing as well as use cases like WASM where `SystemTime::now()` is not supported."
references = ["smithy-rs#2728", "smithy-rs#2262", "aws-sdk-rust#2087"]
meta = { "breaking" = false, "tada" = false, "bug" = false, "target" = "client" }
author = "rcoh"

[[smithy-rs]]
message = "The property bag type for Time is now `SharedTimeSource`, not `SystemTime`. If your code relies on setting request time, use `aws_smithy_async::time::SharedTimeSource`."
references = ["smithy-rs#2728", "smithy-rs#2262", "aws-sdk-rust#2087"]
meta = { "breaking" = true, "tada" = false, "bug" = false, "target" = "client" }
author = "rcoh"

[[aws-sdk-rust]]
message = "Time is now controlled by the `TimeSource` trait. This facilitates testing as well as use cases like WASM where `SystemTime::now()` is not supported."
references = ["smithy-rs#2728", "smithy-rs#2262", "aws-sdk-rust#2087"]
meta = { "breaking" = false, "tada" = false, "bug" = false }
author = "rcoh"

[[smithy-rs]]
message = "Bump dependency on `lambda_http` by `aws-smithy-http-server` to 0.8.0. This version of `aws-smithy-http-server` is only guaranteed to be compatible with 0.8.0, or semver-compatible versions of 0.8.0 of the `lambda_http` crate. It will not work with versions prior to 0.8.0 _at runtime_, making requests to your smithy-rs service unroutable, so please make sure you're running your service in a compatible configuration"
author = "david-perez"
references = ["smithy-rs#2676", "smithy-rs#2685"]
meta = { "breaking" = true, "tada" = false, "bug" = false }

[[smithy-rs]]
message = """Remove `PollError` from an operations `Service::Error`.

Any [`tower::Service`](https://docs.rs/tower/latest/tower/trait.Service.html) provided to
[`Operation::from_service`](https://docs.rs/aws-smithy-http-server/latest/aws_smithy_http_server/operation/struct.Operation.html#method.from_service)
no longer requires `Service::Error = OperationError<Op::Error, PollError>`, instead requiring just `Service::Error = Op::Error`.
"""
references = ["smithy-rs#2457"]
meta = { "breaking" = true, "tada" = false, "bug" = false, "target" = "server" }
author = "hlbarber"

[[aws-sdk-rust]]
message = "The SDK has added support for timestreamwrite and timestreamquery. Support for these services is considered experimental at this time. In order to use these services, you MUST call `.enable_endpoint_discovery()` on the `Client` after construction."
meta = { "breaking" = false, "tada" = true, "bug" = false }
references = ["smithy-rs#2707", "aws-sdk-rust#114"]
author = "rcoh"

[[smithy-rs]]
message = "A newtype wrapper `SharedAsyncSleep` has been introduced and occurrences of `Arc<dyn AsyncSleep>` that appear in public APIs have been replaced with it."
references = ["smithy-rs#2742"]
meta = { "breaking" = true, "tada" = false, "bug" = false, "target" = "client" }
author = "ysaito1001"

[[aws-sdk-rust]]
message = "A newtype wrapper `SharedAsyncSleep` has been introduced and occurrences of `Arc<dyn AsyncSleep>` that appear in public APIs have been replaced with it."
references = ["smithy-rs#2742"]
meta = { "breaking" = true, "tada" = false, "bug" = false }
author = "ysaito1001"

[[aws-sdk-rust]]
message = "Update MSRV to Rust 1.68.2"
references = ["smithy-rs#2745"]
meta = { "breaking" = true, "tada" = false, "bug" = false }
author = "jdisanti"

[[smithy-rs]]
message = "Update MSRV to Rust 1.68.2"
references = ["smithy-rs#2745"]
meta = { "breaking" = true, "tada" = false, "bug" = false, "target" = "all" }
author = "jdisanti"

[[smithy-rs]]
message = """`ShapeId` is the new structure used to represent a shape, with its absolute name, namespace and name.
`OperationExtension`'s members are replaced by the `ShapeId` and operations' names are now replced by a `ShapeId`.

Before you had an operation and an absolute name as its `NAME` member. You could apply a plugin only to some selected operation:

```
filter_by_operation_name(plugin, |name| name != Op::ID);
```

Your new filter selects on an operation's absolute name, namespace or name.

```
filter_by_operation_id(plugin, |id| id.name() != Op::ID.name());
```

The above filter is applied to an operation's name, the one you use to specify the operation in the Smithy model.

You can filter all operations in a namespace or absolute name:

```
filter_by_operation_id(plugin, |id| id.namespace() != "namespace");
filter_by_operation_id(plugin, |id| id.absolute() != "namespace#name");
```
"""
author = "82marbag"
references = ["smithy-rs#2678"]
meta = { "breaking" = true, "tada" = false, "bug" = false }

[[smithy-rs]]
message = "The occurrences of `Arc<dyn ResolveEndpoint>` have now been replaced with `SharedEndpointResolver` in public APIs."
references = ["smithy-rs#2758"]
meta = { "breaking" = true, "tada" = false, "bug" = false, "target" = "client" }
author = "ysaito1001"

[[smithy-rs]]
message = """The middleware system has been reworked as we push for a unified, simple, and consistent API. The following changes have been made in service of this goal:

- A `ServiceShape` trait has been added.
- The `Plugin` trait has been simplified.
- The `Operation` structure has been removed.
- A `Scoped` `Plugin` has been added.

The `Plugin` trait has now been simplified and the `Operation` struct has been removed.

## Addition of `ServiceShape`

Since the [0.52 release](https://github.com/awslabs/smithy-rs/releases/tag/release-2022-12-12) the `OperationShape` has existed.

```rust
/// Models the [Smithy Operation shape].
///
/// [Smithy Operation shape]: https://awslabs.github.io/smithy/1.0/spec/core/model.html#operation
pub trait OperationShape {
    /// The ID of the operation.
    const ID: ShapeId;

    /// The operation input.
    type Input;
    /// The operation output.
    type Output;
    /// The operation error. [`Infallible`](std::convert::Infallible) in the case where no error
    /// exists.
    type Error;
}
```

This allowed `Plugin` authors to access these associated types and constants. See the [`PrintPlugin`](https://github.com/awslabs/smithy-rs/blob/main/examples/pokemon-service/src/plugin.rs) as an example.

We continue with this approach and introduce the following trait:

```rust
/// Models the [Smithy Service shape].
///
/// [Smithy Service shape]: https://smithy.io/2.0/spec/service-types.html
pub trait ServiceShape {
    /// The [`ShapeId`] of the service.
    const ID: ShapeId;

    /// The version of the service.
    const VERSION: Option<&'static str>;

    /// The [Protocol] applied to this service.
    ///
    /// [Protocol]: https://smithy.io/2.0/spec/protocol-traits.html
    type Protocol;

    /// An enumeration of all operations contained in this service.
    type Operations;
}
```

With the changes to `Plugin`, described below, middleware authors now have access to this information at compile time.

## Simplication of the `Plugin` trait

Previously,

```rust
trait Plugin<P, Op, S, L> {
    type Service;
    type Layer;

    fn map(&self, input: Operation<S, L>) -> Operation<Self::Service, Self::Layer>;
}
```

modified an `Operation`.

Now,

```rust
trait Plugin<Service, Operation, T> {
    type Output;

    fn apply(&self, input: T) -> Self::Output;
}
```

maps a `tower::Service` to a `tower::Service`. This is equivalent to `tower::Layer` with two extra type parameters: `Service` and `Operation`, which implement `ServiceShape` and `OperationShape` respectively.

Having both `Service` and `Operation` as type parameters also provides an even surface for advanced users to extend the codegenerator in a structured way. See [this issue](https://github.com/awslabs/smithy-rs/issues/2777) for more context.

The following middleware setup

```rust
pub struct PrintService<S> {
    inner: S,
    name: &'static str,
}

impl<R, S> Service<R> for PrintService<S>
where
    S: Service<R>,
{
    async fn call(&mut self, req: R) -> Self::Future {
        println!("Hi {}", self.name);
        self.inner.call(req)
    }
}

pub struct PrintLayer {
    name: &'static str,
}

impl<S> Layer<S> for PrintLayer {
    type Service = PrintService<S>;

    fn layer(&self, service: S) -> Self::Service {
        PrintService {
            inner: service,
            name: self.name,
        }
    }
}

pub struct PrintPlugin;

impl<P, Op, S, L> Plugin<P, Op, S, L> for PrintPlugin
where
    Op: OperationShape,
{
    type Service = S;
    type Layer = Stack<L, PrintLayer>;

    fn map(&self, input: Operation<S, L>) -> Operation<Self::Service, Self::Layer> {
        input.layer(PrintLayer { name: Op::NAME })
    }
}
```

now becomes

```rust
pub struct PrintService<S> {
    inner: S,
    name: &'static str,
}

impl<R, S> Service<R> for PrintService<S>
where
    S: Service<R>,
{
    async fn call(&mut self, req: R) -> Self::Future {
        println!("Hi {}", self.name);
        self.inner.call(req)
    }
}

pub struct PrintPlugin;

impl<Service, Op, T> Plugin<Service, Operation, T> for PrintPlugin
where
    Op: OperationShape,
{
    type Output = PrintService<S>;

    fn apply(&self, inner: T) -> Self::Output {
        PrintService { inner, name: Op::ID.name() }
    }
}
```

Alternatively, using the new `ServiceShape`, implemented on `Ser`:

```rust
impl<Service, Operation, T> Plugin<Service, Operation, T> for PrintPlugin
where
    Ser: ServiceShape,
{
    type Service = PrintService<S>;

    fn apply(&self, inner: T) -> Self::Service {
        PrintService { inner, name: Ser::ID.name() }
    }
}
```

A single `Plugin` can no longer apply a `tower::Layer` on HTTP requests/responses _and_ modelled structures at the same time (see middleware positions [C](https://awslabs.github.io/smithy-rs/design/server/middleware.html#c-operation-specific-http-middleware) and [D](https://awslabs.github.io/smithy-rs/design/server/middleware.html#d-operation-specific-model-middleware). Instead one `Plugin` must be specified for each and passed to the service builder constructor separately:

```rust
let app = PokemonService::builder_with_plugins(/* HTTP plugins */, /* model plugins */)
    /* setters */
    .build()
    .unwrap();
```

The motivation behind this change is to simplify the job of middleware authors, separate concerns, accomodate common cases better, and to improve composition internally.

Because `Plugin` is now closer to `tower::Layer` we have two canonical converters:

```rust
use aws_smithy_http_server::plugin::{PluginLayer, LayerPlugin};

// Convert from `Layer` to `Plugin` which applies uniformly across all operations
let layer = /* some layer */;
let plugin = PluginLayer(layer);

// Convert from `Plugin` to `Layer` for some fixed protocol and operation
let plugin = /* some plugin */;
let layer = LayerPlugin::new::<SomeProtocol, SomeOperation>(plugin);
```

## Removal of `Operation`

The `aws_smithy_http_server::operation::Operation` structure has now been removed. Previously, there existed a `{operation_name}_operation` setter on the service builder, which accepted an `Operation`. This allowed users to

```rust
let operation /* : Operation<_, _> */ = GetPokemonSpecies::from_service(/* tower::Service */);

let app = PokemonService::builder_without_plugins()
    .get_pokemon_species_operation(operation)
    /* other setters */
    .build()
    .unwrap();
```

to set an operation with a `tower::Service`, and

```rust
let operation /* : Operation<_, _> */ = GetPokemonSpecies::from_service(/* tower::Service */).layer(/* layer */);
let operation /* : Operation<_, _> */ = GetPokemonSpecies::from_handler(/* closure */).layer(/* layer */);

let app = PokemonService::builder_without_plugins()
    .get_pokemon_species_operation(operation)
    /* other setters */
    .build()
    .unwrap();
```

to add a `tower::Layer` (acting on HTTP requests/responses post-routing) to a single operation.

We have seen little adoption of this API and for this reason we have opted instead to introduce a new setter, accepting a `tower::Service`, on the service builder:

```rust
let app = PokemonService::builder_without_plugins()
    .get_pokemon_species_service(/* tower::Service */)
    /* other setters */
    .build()
    .unwrap();
```

Applying a `tower::Layer` to a _subset_ of operations is should now be done through the `Plugin` API via `filter_by_operation_id`

```rust
use aws_smithy_http_server::plugin::{PluginLayer, filter_by_operation_name, IdentityPlugin};

let plugin = PluginLayer(/* layer */);
let scoped_plugin = filter_by_operation_name(plugin, |id| id == GetPokemonSpecies::ID);

let app = PokemonService::builder_with_plugins(scoped_plugin, IdentityPlugin)
    .get_pokemon_species(/* handler */)
    /* other setters */
    .build()
    .unwrap();
```

or the new `Scoped` `Plugin` introduced below.

# Addition of `Scoped`

Currently, users can selectively apply a `Plugin` via the `filter_by_operation_id` function

```rust
use aws_smithy_http_server::plugin::filter_by_operation_id;
// Only apply `plugin` to `CheckHealth` and `GetStorage` operation
let filtered_plugin = filter_by_operation_id(plugin, |name| name == CheckHealth::ID || name == GetStorage::ID);
```

In addition to this, we now provide `Scoped`, which selectively applies a `Plugin` at _compiletime_. Users should prefer this to `filter_by_operation_id` when applicable.

```rust
use aws_smithy_http_server::plugin::Scoped;
use pokemon_service_server_sdk::scoped;

scope! {
    /// Includes only the `CheckHealth` and `GetStorage` operation.
    struct SomeScope {
        includes: [CheckHealth, GetStorage]
    }
}
let scoped_plugin = Scoped::new::<SomeScope>(plugin);
```

"""
references = ["smithy-rs#2740", "smithy-rs#2759", "smithy-rs#2779"]
meta = { "breaking" = true, "tada" = false, "bug" = false }
author = "hlbarber"

[[smithy-rs]]
message = "Implement unstable serde support for the `Number`, `Blob`, `Document`, `DateTime` primitives"
author = "thomas-k-cameron"
meta = { "breaking" = false, "tada" = true, "bug" = false, target = "all" }
references = [
    "smithy-rs#2647",
    "smithy-rs#2645",
    "smithy-rs#2646",
    "smithy-rs#2616",
]

[[aws-sdk-rust]]
message = "Implement unstable serde support for the `Number`, `Blob`, `Document`, `DateTime` primitives"
author = "thomas-k-cameron"
meta = { "breaking" = false, "tada" = true, "bug" = false }
references = [
    "smithy-rs#2647",
    "smithy-rs#2645",
    "smithy-rs#2646",
    "smithy-rs#2616",
]

[[smithy-rs]]
message = "Add a `send_with` function on `-Input` types for sending requests without fluent builders"
author = "thomas-k-cameron"
references = ["smithy-rs#2652"]
meta = { "breaking" = false, "tada" = true, "bug" = false, target = "client" }

[[aws-sdk-rust]]
message = "Add a `send_with` function on `-Input` types for sending requests without fluent builders"
author = "thomas-k-cameron"
references = ["smithy-rs#2652"]
meta = { "breaking" = false, "tada" = true, "bug" = false }

[[smithy-rs]]
<<<<<<< HEAD
message = "Consolidate `operation` and `operation_shape` modules in the generated server SDK"
author = "hlbarber"
references = ["smithy-rs#2781"]
meta = { "breaking" = true, "tada" = false, "bug" = false, target = "server" }
=======
message = """Remove `filter_by_operation_id` and `plugin_from_operation_id_fn` in favour of `filter_by_operation` and `plugin_from_operation_fn`.

Previously, we provided `filter_by_operation_id` which filtered `Plugin` application via a predicate over the Shape ID.

```rust
use aws_smithy_http_server::plugin::filter_by_operation_id;
use pokemon_service_server_sdk::operation_shape::CheckHealth;

let filtered = filter_by_operation_id(plugin, |name| name != CheckHealth::NAME);
```

This had the problem that the user is unable to exhaustively match over a `&'static str`. To remedy this we have switched to `filter_by_operation` which is a predicate over an enum containing all operations contained in the service.

```rust
use aws_smithy_http_server::plugin::filter_by_operation_id;
use pokemon_service_server_sdk::service::Operation;

let filtered = filter_by_operation(plugin, |op: Operation| op != Operation::CheckHealth);
```

Similarly, `plugin_from_operation_fn` now allows for

```rust
use aws_smithy_http_server::plugin::plugin_from_operation_fn;
use pokemon_service_server_sdk::service::Operation;

fn map<S>(op: Operation, inner: S) -> PrintService<S> {
    match op {
        Operation::CheckHealth => PrintService { name: op.shape_id().name(), inner },
        Operation::GetPokemonSpecies => PrintService { name: "hello world", inner },
        _ => todo!()
    }
}

let plugin = plugin_from_operation_fn(map);
```
"""
references = ["smithy-rs#2740", "smithy-rs#2759", "smithy-rs#2779"]
meta = { "breaking" = true, "tada" = false, "bug" = false }
author = "hlbarber"
>>>>>>> 2e472d06
<|MERGE_RESOLUTION|>--- conflicted
+++ resolved
@@ -510,12 +510,6 @@
 meta = { "breaking" = false, "tada" = true, "bug" = false }
 
 [[smithy-rs]]
-<<<<<<< HEAD
-message = "Consolidate `operation` and `operation_shape` modules in the generated server SDK"
-author = "hlbarber"
-references = ["smithy-rs#2781"]
-meta = { "breaking" = true, "tada" = false, "bug" = false, target = "server" }
-=======
 message = """Remove `filter_by_operation_id` and `plugin_from_operation_id_fn` in favour of `filter_by_operation` and `plugin_from_operation_fn`.
 
 Previously, we provided `filter_by_operation_id` which filtered `Plugin` application via a predicate over the Shape ID.
@@ -556,4 +550,9 @@
 references = ["smithy-rs#2740", "smithy-rs#2759", "smithy-rs#2779"]
 meta = { "breaking" = true, "tada" = false, "bug" = false }
 author = "hlbarber"
->>>>>>> 2e472d06
+
+[[smithy-rs]]
+message = "Consolidate `operation` and `operation_shape` modules in the generated server SDK"
+author = "hlbarber"
+references = ["smithy-rs#2781"]
+meta = { "breaking" = true, "tada" = false, "bug" = false, target = "server" }