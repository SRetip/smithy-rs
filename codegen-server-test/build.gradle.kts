/*
 * Copyright Amazon.com, Inc. or its affiliates. All Rights Reserved.
 * SPDX-License-Identifier: Apache-2.0
 */

description = "Generates Rust code from Smithy models and runs the protocol tests"
extra["displayName"] = "Smithy :: Rust :: Codegen :: Server :: Test"
extra["moduleName"] = "software.amazon.smithy.rust.kotlin.codegen.server.test"

tasks["jar"].enabled = false

plugins {
    java
    id("software.amazon.smithy.gradle.smithy-base")
    id("software.amazon.smithy.gradle.smithy-jar")
}

val smithyVersion: String by project
val properties = PropertyRetriever(rootProject, project)

val pluginName = "rust-server-codegen"
val workingDirUnderBuildDir = "smithyprojections/codegen-server-test/"

dependencies {
    implementation(project(":codegen-server"))
    implementation("software.amazon.smithy:smithy-aws-protocol-tests:$smithyVersion")
    implementation("software.amazon.smithy:smithy-protocol-test-traits:$smithyVersion")
    implementation("software.amazon.smithy:smithy-aws-traits:$smithyVersion")
    implementation("software.amazon.smithy:smithy-validation-model:$smithyVersion")
}

smithy {
    format.set(false)
}

val allCodegenTests = "../codegen-core/common-test-models".let { commonModels ->
    listOf(
<<<<<<< HEAD
//        CodegenTest("crate#Config", "naming_test_ops", imports = listOf("$commonModels/naming-obstacle-course-ops.smithy")),
//        CodegenTest("casing#ACRONYMInside_Service", "naming_test_casing", imports = listOf("$commonModels/naming-obstacle-course-casing.smithy")),
//        CodegenTest(
//            "naming_obs_structs#NamingObstacleCourseStructs",
//            "naming_test_structs",
//            imports = listOf("$commonModels/naming-obstacle-course-structs.smithy"),
//        ),
//        CodegenTest("com.amazonaws.simple#SimpleService", "simple", imports = listOf("$commonModels/simple.smithy")),
//        CodegenTest(
//            "com.amazonaws.constraints#ConstraintsService",
//            "constraints_without_public_constrained_types",
//            imports = listOf("$commonModels/constraints.smithy"),
//            extraConfig = """, "codegen": { "publicConstrainedTypes": false } """,
//        ),
//        CodegenTest(
//            "com.amazonaws.constraints#UniqueItemsService",
//            "unique_items",
//            imports = listOf("$commonModels/unique-items.smithy"),
//        ),
//        CodegenTest(
//            "com.amazonaws.constraints#ConstraintsService",
//            "constraints",
//            imports = listOf("$commonModels/constraints.smithy"),
//        ),
//        CodegenTest("aws.protocoltests.restjson#RestJson", "rest_json"),
//        CodegenTest(
//            "aws.protocoltests.restjson#RestJsonExtras",
//            "rest_json_extras",
//            imports = listOf("$commonModels/rest-json-extras.smithy"),
//        ),
//        CodegenTest(
//            "aws.protocoltests.restjson.validation#RestJsonValidation",
//            "rest_json_validation",
//            // `@range` trait is used on floating point shapes, which we deliberately don't want to support.
//            // See https://github.com/smithy-lang/smithy-rs/issues/1401.
//            extraConfig = """, "codegen": { "ignoreUnsupportedConstraints": true } """,
//        ),
//        CodegenTest("aws.protocoltests.json10#JsonRpc10", "json_rpc10"),
//        CodegenTest("aws.protocoltests.json#JsonProtocol", "json_rpc11"),
//        CodegenTest(
//            "aws.protocoltests.misc#MiscService",
//            "misc",
//            imports = listOf("$commonModels/misc.smithy"),
//        ),
//        CodegenTest("com.amazonaws.ebs#Ebs", "ebs", imports = listOf("$commonModels/ebs.json")),
        CodegenTest("com.amazonaws.ec2#Ec2", "ec2", imports = listOf("$commonModels/ec2.json")),

//        CodegenTest("com.amazonaws.s3#AmazonS3", "s3"),
//        CodegenTest(
//            "com.aws.example#PokemonService",
//            "pokemon-service-server-sdk",
//            imports = listOf("$commonModels/pokemon.smithy", "$commonModels/pokemon-common.smithy"),
//        ),
//        CodegenTest(
//            "com.aws.example#PokemonService",
//            "pokemon-service-awsjson-server-sdk",
//            imports = listOf("$commonModels/pokemon-awsjson.smithy", "$commonModels/pokemon-common.smithy"),
//        ),
=======
        CodegenTest("crate#Config", "naming_test_ops", imports = listOf("$commonModels/naming-obstacle-course-ops.smithy")),
        CodegenTest("casing#ACRONYMInside_Service", "naming_test_casing", imports = listOf("$commonModels/naming-obstacle-course-casing.smithy")),
        CodegenTest(
            "naming_obs_structs#NamingObstacleCourseStructs",
            "naming_test_structs",
            imports = listOf("$commonModels/naming-obstacle-course-structs.smithy"),
        ),
        CodegenTest("com.amazonaws.simple#SimpleService", "simple", imports = listOf("$commonModels/simple.smithy")),
        CodegenTest(
            "com.amazonaws.constraints#ConstraintsService",
            "constraints_without_public_constrained_types",
            imports = listOf("$commonModels/constraints.smithy"),
            extraConfig = """, "codegen": { "publicConstrainedTypes": false } """,
        ),
        CodegenTest(
            "com.amazonaws.constraints#UniqueItemsService",
            "unique_items",
            imports = listOf("$commonModels/unique-items.smithy"),
        ),
        CodegenTest(
            "com.amazonaws.constraints#ConstraintsService",
            "constraints",
            imports = listOf("$commonModels/constraints.smithy"),
        ),
        CodegenTest("aws.protocoltests.restjson#RestJson", "rest_json"),
        CodegenTest(
            "aws.protocoltests.restjson#RestJsonExtras",
            "rest_json_extras",
            imports = listOf(
                "$commonModels/rest-json-extras.smithy",
                // TODO(https://github.com/smithy-lang/smithy/pull/2310): Can be deleted when consumed in next Smithy version.
                "$commonModels/rest-json-extras-2310.smithy",
                // TODO(https://github.com/smithy-lang/smithy/pull/2314): Can be deleted when consumed in next Smithy version.
                "$commonModels/rest-json-extras-2314.smithy",
                // TODO(https://github.com/smithy-lang/smithy/pull/2315): Can be deleted when consumed in next Smithy version.
                // TODO(https://github.com/smithy-lang/smithy/pull/2331): Can be deleted when consumed in next Smithy version.
                "$commonModels/rest-json-extras-2315.smithy",
            ),
        ),
        CodegenTest(
            "aws.protocoltests.restjson.validation#RestJsonValidation",
            "rest_json_validation",
            // `@range` trait is used on floating point shapes, which we deliberately don't want to support.
            // See https://github.com/smithy-lang/smithy-rs/issues/1401.
            extraConfig = """, "codegen": { "ignoreUnsupportedConstraints": true } """,
        ),
        CodegenTest("aws.protocoltests.json10#JsonRpc10", "json_rpc10"),
        CodegenTest("aws.protocoltests.json#JsonProtocol", "json_rpc11"),
        CodegenTest(
            "aws.protocoltests.misc#MiscService",
            "misc",
            imports = listOf("$commonModels/misc.smithy"),
        ),
        CodegenTest("com.amazonaws.ebs#Ebs", "ebs", imports = listOf("$commonModels/ebs.json")),
        CodegenTest("com.amazonaws.s3#AmazonS3", "s3"),
        CodegenTest(
            "com.aws.example#PokemonService",
            "pokemon-service-server-sdk",
            imports = listOf("$commonModels/pokemon.smithy", "$commonModels/pokemon-common.smithy"),
        ),
        CodegenTest(
            "com.aws.example#PokemonService",
            "pokemon-service-awsjson-server-sdk",
            imports = listOf("$commonModels/pokemon-awsjson.smithy", "$commonModels/pokemon-common.smithy"),
        ),
>>>>>>> b7488786
    )
}

project.registerGenerateSmithyBuildTask(rootProject, pluginName, allCodegenTests)
project.registerGenerateCargoWorkspaceTask(rootProject, pluginName, allCodegenTests, workingDirUnderBuildDir)
project.registerGenerateCargoConfigTomlTask(layout.buildDirectory.dir(workingDirUnderBuildDir).get().asFile)

tasks["smithyBuild"].dependsOn("generateSmithyBuild")
tasks["assemble"].finalizedBy("generateCargoWorkspace", "generateCargoConfigToml")

project.registerModifyMtimeTask()
project.registerCargoCommandsTasks(layout.buildDirectory.dir(workingDirUnderBuildDir).get().asFile)

tasks["test"].finalizedBy(cargoCommands(properties).map { it.toString })

tasks["clean"].doFirst { delete("smithy-build.json") }<|MERGE_RESOLUTION|>--- conflicted
+++ resolved
@@ -35,7 +35,6 @@
 
 val allCodegenTests = "../codegen-core/common-test-models".let { commonModels ->
     listOf(
-<<<<<<< HEAD
 //        CodegenTest("crate#Config", "naming_test_ops", imports = listOf("$commonModels/naming-obstacle-course-ops.smithy")),
 //        CodegenTest("casing#ACRONYMInside_Service", "naming_test_casing", imports = listOf("$commonModels/naming-obstacle-course-casing.smithy")),
 //        CodegenTest(
@@ -94,73 +93,6 @@
 //            "pokemon-service-awsjson-server-sdk",
 //            imports = listOf("$commonModels/pokemon-awsjson.smithy", "$commonModels/pokemon-common.smithy"),
 //        ),
-=======
-        CodegenTest("crate#Config", "naming_test_ops", imports = listOf("$commonModels/naming-obstacle-course-ops.smithy")),
-        CodegenTest("casing#ACRONYMInside_Service", "naming_test_casing", imports = listOf("$commonModels/naming-obstacle-course-casing.smithy")),
-        CodegenTest(
-            "naming_obs_structs#NamingObstacleCourseStructs",
-            "naming_test_structs",
-            imports = listOf("$commonModels/naming-obstacle-course-structs.smithy"),
-        ),
-        CodegenTest("com.amazonaws.simple#SimpleService", "simple", imports = listOf("$commonModels/simple.smithy")),
-        CodegenTest(
-            "com.amazonaws.constraints#ConstraintsService",
-            "constraints_without_public_constrained_types",
-            imports = listOf("$commonModels/constraints.smithy"),
-            extraConfig = """, "codegen": { "publicConstrainedTypes": false } """,
-        ),
-        CodegenTest(
-            "com.amazonaws.constraints#UniqueItemsService",
-            "unique_items",
-            imports = listOf("$commonModels/unique-items.smithy"),
-        ),
-        CodegenTest(
-            "com.amazonaws.constraints#ConstraintsService",
-            "constraints",
-            imports = listOf("$commonModels/constraints.smithy"),
-        ),
-        CodegenTest("aws.protocoltests.restjson#RestJson", "rest_json"),
-        CodegenTest(
-            "aws.protocoltests.restjson#RestJsonExtras",
-            "rest_json_extras",
-            imports = listOf(
-                "$commonModels/rest-json-extras.smithy",
-                // TODO(https://github.com/smithy-lang/smithy/pull/2310): Can be deleted when consumed in next Smithy version.
-                "$commonModels/rest-json-extras-2310.smithy",
-                // TODO(https://github.com/smithy-lang/smithy/pull/2314): Can be deleted when consumed in next Smithy version.
-                "$commonModels/rest-json-extras-2314.smithy",
-                // TODO(https://github.com/smithy-lang/smithy/pull/2315): Can be deleted when consumed in next Smithy version.
-                // TODO(https://github.com/smithy-lang/smithy/pull/2331): Can be deleted when consumed in next Smithy version.
-                "$commonModels/rest-json-extras-2315.smithy",
-            ),
-        ),
-        CodegenTest(
-            "aws.protocoltests.restjson.validation#RestJsonValidation",
-            "rest_json_validation",
-            // `@range` trait is used on floating point shapes, which we deliberately don't want to support.
-            // See https://github.com/smithy-lang/smithy-rs/issues/1401.
-            extraConfig = """, "codegen": { "ignoreUnsupportedConstraints": true } """,
-        ),
-        CodegenTest("aws.protocoltests.json10#JsonRpc10", "json_rpc10"),
-        CodegenTest("aws.protocoltests.json#JsonProtocol", "json_rpc11"),
-        CodegenTest(
-            "aws.protocoltests.misc#MiscService",
-            "misc",
-            imports = listOf("$commonModels/misc.smithy"),
-        ),
-        CodegenTest("com.amazonaws.ebs#Ebs", "ebs", imports = listOf("$commonModels/ebs.json")),
-        CodegenTest("com.amazonaws.s3#AmazonS3", "s3"),
-        CodegenTest(
-            "com.aws.example#PokemonService",
-            "pokemon-service-server-sdk",
-            imports = listOf("$commonModels/pokemon.smithy", "$commonModels/pokemon-common.smithy"),
-        ),
-        CodegenTest(
-            "com.aws.example#PokemonService",
-            "pokemon-service-awsjson-server-sdk",
-            imports = listOf("$commonModels/pokemon-awsjson.smithy", "$commonModels/pokemon-common.smithy"),
-        ),
->>>>>>> b7488786
     )
 }
 
