--- conflicted
+++ resolved
@@ -28,17 +28,11 @@
 }
 
 pub fn client() -> Client<DynConnector, DynMiddleware<DynConnector>> {
-<<<<<<< HEAD
-    let raw_client = Builder::new()
-        .rustls_connector(Default::default())
-        .middleware_fn(rewrite_base_url(base_url()))
-=======
     let authority = Authority::from_str(&format!("{DEFAULT_ADDRESS}:{DEFAULT_PORT}"))
         .expect("could not parse authority");
     let raw_client = Builder::new()
         .rustls_connector(Default::default())
         .middleware_fn(rewrite_base_url(Scheme::HTTP, authority))
->>>>>>> 165253cd
         .build_dyn();
     let config = Config::builder().build();
     Client::with_config(raw_client, config)
